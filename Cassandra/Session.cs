<<<<<<< HEAD
//
//      Copyright (C) 2012 DataStax Inc.
//
//   Licensed under the Apache License, Version 2.0 (the "License");
//   you may not use this file except in compliance with the License.
//   You may obtain a copy of the License at
//
//      http://www.apache.org/licenses/LICENSE-2.0
//
//   Unless required by applicable law or agreed to in writing, software
//   distributed under the License is distributed on an "AS IS" BASIS,
//   WITHOUT WARRANTIES OR CONDITIONS OF ANY KIND, either express or implied.
//   See the License for the specific language governing permissions and
//   limitations under the License.
//
﻿using System;
using System.Collections.Generic;
using System.Net;
using System.Threading;
using System.Diagnostics;
using System.Text.RegularExpressions;
using System.Collections.Concurrent;
using System.Threading.Tasks;

namespace Cassandra
{

    public class Session : IDisposable
    {
        internal Guid Guid;

        private readonly Logger _logger = new Logger(typeof(Session));
        
        private readonly Cluster _cluster;

        internal readonly Policies _policies;
        private readonly ProtocolOptions _protocolOptions;
        private readonly PoolingOptions _poolingOptions;
        private readonly SocketOptions _socketOptions;
        private readonly ClientOptions _clientOptions;
        private readonly IAuthProvider _authProvider;
        private readonly IAuthInfoProvider _authInfoProvider;
        
        /// <summary>
        /// Gets name of currently used keyspace. 
        /// </summary>
        public string Keyspace { get { return _keyspace; } }
        private string _keyspace;
        private int _binaryProtocolVersion;

        public Cluster Cluster { get { return _cluster; } }

        readonly ConcurrentDictionary<IPAddress, ConcurrentDictionary<Guid, CassandraConnection>> _connectionPool = new ConcurrentDictionary<IPAddress, ConcurrentDictionary<Guid, CassandraConnection>>();
        readonly ConcurrentDictionary<IPAddress, AtomicValue<int>> _allocatedConnections = new ConcurrentDictionary<IPAddress, AtomicValue<int>>();

        internal Session(Cluster cluster,
                         Policies policies,
                         ProtocolOptions protocolOptions,
                         PoolingOptions poolingOptions,
                         SocketOptions socketOptions,
                         ClientOptions clientOptions,
                         IAuthProvider authProvider,
                         IAuthInfoProvider authInfoProvider,
                         string keyspace,
                         int binaryProtocolVersion)
        {
            this._binaryProtocolVersion = binaryProtocolVersion;
            this._cluster = cluster;

            this._protocolOptions = protocolOptions;
            this._poolingOptions = poolingOptions;
            this._socketOptions = socketOptions;
            this._clientOptions = clientOptions;
            this._authProvider = authProvider;
            this._authInfoProvider = authInfoProvider;

            this._policies = policies ?? Policies.DefaultPolicies;

            this._policies.LoadBalancingPolicy.Initialize(_cluster);

            _keyspace = keyspace ?? clientOptions.DefaultKeyspace;

            Guid = Guid.NewGuid();
        }

        public int BinaryProtocolVersion { get { return _binaryProtocolVersion; } }

        Timer _trashcanCleaner;

        internal void Init(bool allock=true)
        {
            if (allock)
            {
                var ci = this._policies.LoadBalancingPolicy.NewQueryPlan(null).GetEnumerator();
                if (!ci.MoveNext())
                {
                    var ex = new NoHostAvailableException(new Dictionary<IPAddress, List<Exception>>());
                    _logger.Error(ex.Message);
                    throw ex;
                }

                var triedHosts = new List<IPAddress>();
                var innerExceptions = new Dictionary<IPAddress, List<Exception>>();
                int streamId;
                var con = Connect( ci, triedHosts, innerExceptions, out streamId);
                con.FreeStreamId(streamId);
            }

            _trashcanCleaner = new Timer(TranscanCleanup, null, Timeout.Infinite, Timeout.Infinite);
        }

        readonly ConcurrentDictionary<IPAddress, ConcurrentDictionary<Guid, CassandraConnection>> _trashcan = new ConcurrentDictionary<IPAddress, ConcurrentDictionary<Guid, CassandraConnection>>();

        void TranscanCleanup(object state)
        {
            _trashcanCleaner.Change(Timeout.Infinite, Timeout.Infinite);

            foreach (var kv in _trashcan)
            {
                foreach(var ckv in kv.Value)
                {
                    CassandraConnection conn;
                    if(kv.Value.TryRemove(ckv.Key,out conn))
                    {
                        if (conn.IsEmpty())
                        {
                            _logger.Info("Connection trashed");
                            FreeConnection(conn);
                        }
                        else
                        {
                            kv.Value.TryAdd(conn.Guid,conn);
                        }
                    }
                }
            }
        }

        void TrashcanPut(CassandraConnection conn)
        {
            RETRY:
            if (!_trashcan.ContainsKey(conn.GetHostAdress()))
                _trashcan.TryAdd(conn.GetHostAdress(), new ConcurrentDictionary<Guid, CassandraConnection>());

            ConcurrentDictionary<Guid, CassandraConnection> trashes;
            if (_trashcan.TryGetValue(conn.GetHostAdress(), out trashes))
                trashes.TryAdd(conn.Guid,conn);
            else
                goto RETRY;

            _trashcanCleaner.Change(10000, Timeout.Infinite);
        }

        CassandraConnection TrashcanRecycle(IPAddress addr)
        {
            if (!_trashcan.ContainsKey(addr))
                return null;

            ConcurrentDictionary<Guid, CassandraConnection> trashes;
            if (_trashcan.TryGetValue(addr, out trashes))
            {
                foreach(var ckv in trashes)
                {
                    CassandraConnection conn;
                    if(trashes.TryRemove(ckv.Key,out conn))
                        return conn;
                }
            }

            return null;
        }

        internal CassandraConnection Connect(IEnumerator<Host> hostsIter, List<IPAddress> triedHosts, Dictionary<IPAddress, List<Exception>> innerExceptions, out int streamId)
        {
            CheckDisposed();

            while (true)
            {
                var currentHost = hostsIter.Current;
                if (currentHost == null)
                {
                    var ex = new NoHostAvailableException(innerExceptions);
                    _logger.Error("All hosts are not responding.", ex);
                    throw ex;
                }
                if (currentHost.IsConsiderablyUp)
                {
                    triedHosts.Add(currentHost.Address);
                    var hostDistance = _policies.LoadBalancingPolicy.Distance(currentHost);
                RETRY_GET_POOL:
                    if (!_connectionPool.ContainsKey(currentHost.Address))
                        _connectionPool.TryAdd(currentHost.Address, new ConcurrentDictionary<Guid, CassandraConnection>());

                    ConcurrentDictionary<Guid, CassandraConnection> pool;

                    if (!_connectionPool.TryGetValue(currentHost.Address, out pool))
                        goto RETRY_GET_POOL;

//                    CassandraCounters.SetConnectionsCount(currentHost.Address, pool.Count);
                    foreach (var kv in pool)
                    {
                        CassandraConnection conn = kv.Value;
                        if (!conn.IsHealthy)
                        {
                            CassandraConnection cc;
                            if(pool.TryRemove(conn.Guid, out cc))
                                FreeConnection(cc);
                        }
                        else
                        {
                            if (!conn.IsBusy(_poolingOptions.GetMaxSimultaneousRequestsPerConnectionTreshold(hostDistance)))
                            {
                                streamId = conn.AllocateStreamId();
                                return conn;
                            }
                            else
                            {
                                if (pool.Count > _poolingOptions.GetCoreConnectionsPerHost(hostDistance))
                                {
                                    if (conn.IsFree(_poolingOptions.GetMinSimultaneousRequestsPerConnectionTreshold(hostDistance)))
                                    {
                                        CassandraConnection cc;
                                        if (pool.TryRemove(conn.Guid, out cc))
                                            TrashcanPut(cc);
                                    }
                                }
                            }
                        }
                    }
                    {

                        var conn = TrashcanRecycle(currentHost.Address);
                        if (conn != null)
                        {
                            if (!conn.IsHealthy)
                                FreeConnection(conn);
                            else
                            {
                                pool.TryAdd(conn.Guid, conn);
                                streamId = conn.AllocateStreamId();
                                return conn;
                            }
                        }
                        // if not recycled
                        {
                            Exception outExc;
                            conn = AllocateConnection(currentHost.Address, hostDistance, out outExc);
                            if (conn != null)
                            {
                                if (_cluster.Metadata != null)
                                    _cluster.Metadata.BringUpHost(currentHost.Address, this);
                                pool.TryAdd(conn.Guid, conn);
                                streamId = conn.AllocateStreamId();
                                return conn;
                            }
                            else
                            {
                                if (!innerExceptions.ContainsKey(currentHost.Address))
                                    innerExceptions.Add(currentHost.Address, new List<Exception>());
                                innerExceptions[currentHost.Address].Add(outExc);
                                _logger.Info("New connection attempt failed - goto another host.");
                            }
                        }
                    }
                }

                _logger.Verbose(string.Format("Currently tried host: {0} have all of connections busy. Switching to the next host.", currentHost.Address));

                if (!hostsIter.MoveNext())
                {
                    var ex = new NoHostAvailableException(innerExceptions);
                    _logger.Error("Cannot connect to any host from pool.", ex);
                    throw ex;
                }
            }
        }


        internal void HostIsDown(IPAddress endpoint)
        {
			var metadata = _cluster.Metadata;
            if(metadata!=null)
                metadata.SetDownHost(endpoint, this);
        }

        void FreeConnection(CassandraConnection connection)
        {
            connection.Dispose();
            AtomicValue<int> val;
            _allocatedConnections.TryGetValue(connection.GetHostAdress(), out val);
            var no = Interlocked.Decrement(ref val.RawValue);
        }

        CassandraConnection AllocateConnection(IPAddress endPoint, HostDistance hostDistance, out Exception outExc)
        {
            CassandraConnection nconn = null;
            outExc = null;

            try
            {
                int no = 1;
                if (!_allocatedConnections.TryAdd(endPoint, new AtomicValue<int>(1)))
                {
                    AtomicValue<int> val;
                    _allocatedConnections.TryGetValue(endPoint, out val);
                    no = Interlocked.Increment(ref val.RawValue);
                    if (no > _poolingOptions.GetMaxConnectionPerHost(hostDistance))
                    {
                        Interlocked.Decrement(ref val.RawValue);
                        outExc = new ToManyConnectionsPerHost();
                        return null;
                    }
                }

            RETRY:
                nconn = new CassandraConnection(this, endPoint, _protocolOptions, _socketOptions, _clientOptions, _authProvider, _authInfoProvider,_binaryProtocolVersion);

                var streamId = nconn.AllocateStreamId();

                try
                {
                    var options = ProcessExecuteOptions(nconn.ExecuteOptions(streamId));
                }
                catch (CassandraConnectionBadProtocolVersionException)
                {
                    if (_binaryProtocolVersion == 1)
                        throw;
                    else
                    {
                        _binaryProtocolVersion = 1;
                        goto RETRY;
                    }
                }

                if (!string.IsNullOrEmpty(_keyspace))
                    nconn.SetKeyspace(_keyspace);
            }
            catch (Exception ex)
            {
                if (nconn != null)
                {
                    nconn.Dispose();
                    nconn = null;
                }

                AtomicValue<int> val;
                _allocatedConnections.TryGetValue(endPoint, out val);
                Interlocked.Decrement(ref val.RawValue); 

                if (CassandraConnection.IsStreamRelatedException(ex))
                {
                    HostIsDown(endPoint);
                    outExc = ex;
                    return null;
                }
                else
                    throw ex;
            }

            _logger.Info("Allocated new connection");            
            
            return nconn;
        }
        


        /// <summary>
        ///  Creates new keyspace in current cluster.        
        /// </summary>
        /// <param name="keyspace_name">Name of keyspace to be created.</param>
        /// <param name="replication">Replication property for this keyspace.
        /// To set it, refer to the <see cref="ReplicationStrategies"/> class methods. 
        /// It is a dictionary of replication property sub-options where key is a sub-option name and value is a value for that sub-option. 
        /// <p>Default value is <code>'SimpleStrategy'</code> with <code>'replication_factor' = 1</code></p></param>
        /// <param name="durable_writes">Whether to use the commit log for updates on this keyspace. Default is set to <code>true</code>.</param>
        public void CreateKeyspace(string keyspace_name, Dictionary<string, string> replication = null, bool durable_writes = true)
        {
            WaitForSchemaAgreement(
                Query(CqlQueryTools.GetCreateKeyspaceCQL(keyspace_name, replication, durable_writes, false), QueryProtocolOptions.DEFAULT, _cluster.Configuration.QueryOptions.GetConsistencyLevel()));
            _logger.Info("Keyspace [" + keyspace_name + "] has been successfully CREATED.");
        }


        /// <summary>
        ///  Creates new keyspace in current cluster.
        ///  If keyspace with specified name already exists, then this method does nothing.
        /// </summary>
        /// <param name="keyspace_name">Name of keyspace to be created.</param>
        /// <param name="replication">Replication property for this keyspace.
        /// To set it, refer to the <see cref="ReplicationStrategies"/> class methods. 
        /// It is a dictionary of replication property sub-options where key is a sub-option name and value is a value for that sub-option.
        /// <p>Default value is <code>'SimpleStrategy'</code> with <code>'replication_factor' = 2</code></p></param>
        /// <param name="durable_writes">Whether to use the commit log for updates on this keyspace. Default is set to <code>true</code>.</param>
        public void CreateKeyspaceIfNotExists(string keyspace_name, Dictionary<string, string> replication = null, bool durable_writes = true)
        {
            try
            {
                CreateKeyspace(keyspace_name, replication, durable_writes);
            }
            catch (AlreadyExistsException)
            {
                _logger.Info(string.Format("Cannot CREATE keyspace:  {0}  because it already exists.", keyspace_name));
            }
        }
        /// <summary>
        ///  Deletes specified keyspace from current cluster.
        ///  If keyspace with specified name does not exist, then exception will be thrown.
        /// </summary>
        /// <param name="keyspace_name">Name of keyspace to be deleted.</param>
        public void DeleteKeyspace(string keyspace_name)
        {
            WaitForSchemaAgreement(
                Query(CqlQueryTools.GetDropKeyspaceCQL(keyspace_name, false), QueryProtocolOptions.DEFAULT, _cluster.Configuration.QueryOptions.GetConsistencyLevel()));
            _logger.Info("Keyspace [" + keyspace_name + "] has been successfully DELETED");
        }

        /// <summary>
        ///  Deletes specified keyspace from current cluster.
        ///  If keyspace with specified name does not exist, then this method does nothing.
        /// </summary>
        /// <param name="keyspace_name">Name of keyspace to be deleted.</param>
        public void DeleteKeyspaceIfExists(string keyspace_name)
        {
            if (_binaryProtocolVersion > 1)
            {
                WaitForSchemaAgreement(
                    Query(CqlQueryTools.GetDropKeyspaceCQL(keyspace_name, true), QueryProtocolOptions.DEFAULT, _cluster.Configuration.QueryOptions.GetConsistencyLevel()));
                _logger.Info("Keyspace [" + keyspace_name + "] has been successfully DELETED");
            }
            else
            {
                try
                {
                    DeleteKeyspace(keyspace_name);
                }
                catch (InvalidQueryException)
                {
                    _logger.Info(string.Format("Cannot DELETE keyspace:  {0}  because it not exists.", keyspace_name));
                }
            }
        }

        /// <summary>
        ///  Switches to the specified keyspace.
        /// </summary>
        /// <param name="keyspace_name">Name of keyspace that is to be used.</param>
        public void ChangeKeyspace(string keyspace_name)
        {
            Execute(CqlQueryTools.GetUseKeyspaceCQL(keyspace_name));
        }

        private void SetKeyspace(string keyspace_name)
        {
            foreach (var kv in _connectionPool)
            {
                foreach (var kvv in kv.Value)
                {
                    var conn = kvv.Value;
                    if (conn.IsHealthy)
                        conn.SetKeyspace(keyspace_name);
                }
            }
            foreach (var kv in _trashcan)
            {
                foreach (var ckv in kv.Value)
                {
                    if (ckv.Value.IsHealthy)
                        ckv.Value.SetKeyspace(keyspace_name);
                }
            }
            this._keyspace = keyspace_name;
            _logger.Info("Changed keyspace to [" + this._keyspace + "]");
        }

        BoolSwitch _alreadyDisposed = new BoolSwitch();

        void CheckDisposed()
        {
            if (_alreadyDisposed.IsTaken())
                throw new ObjectDisposedException("CassandraSession");
        }

        internal void InternalDispose()
        {
            if (!_alreadyDisposed.TryTake())
                return;

            _trashcanCleaner.Change(Timeout.Infinite, Timeout.Infinite);

            foreach (var kv in _connectionPool)
                foreach (var kvv in kv.Value)
                {
                    var conn = kvv.Value;
                    FreeConnection(conn);
                }
            foreach (var kv in _trashcan)
                foreach (var ckv in kv.Value)
                    FreeConnection(ckv.Value);
        }

        public void Dispose()
        {
            InternalDispose();
            Cluster.SessionDisposed(this);
        }

        ~Session()
        {
            Dispose();
        }

        #region Execute

        private ConcurrentDictionary<long, IAsyncResult> _startedActons = new ConcurrentDictionary<long, IAsyncResult>();

        public IAsyncResult BeginExecute(Query query, object tag, AsyncCallback callback, object state)
        {
            var ar = query.BeginSessionExecute(this, tag, callback, state) as AsyncResultNoResult;
            _startedActons.TryAdd(ar.Id, ar);
            return ar;
        }

        public IAsyncResult BeginExecute(Query query, AsyncCallback callback, object state)
        {
            var ar = query.BeginSessionExecute(this, null, callback, state) as AsyncResultNoResult;
            _startedActons.TryAdd(ar.Id, ar) ;
            return ar;
        }

        public IAsyncResult BeginExecute(string cqlQuery, ConsistencyLevel consistency, object tag, AsyncCallback callback, object state)
        {
            return BeginExecute(new SimpleStatement(cqlQuery).SetConsistencyLevel(consistency), tag, callback, state);
        }

        public IAsyncResult BeginExecute(string cqlQuery, ConsistencyLevel consistency, AsyncCallback callback, object state)
        {
            return BeginExecute(new SimpleStatement(cqlQuery).SetConsistencyLevel(consistency), null, callback, state);
        }

        public static object GetTag(IAsyncResult ar)
        {
            var longActionAc = ar as AsyncResult<RowSet>;
            return longActionAc.Tag;
        }

        public RowSet EndExecute(IAsyncResult ar)
        {
            var longActionAc = ar as AsyncResult<RowSet>;
            IAsyncResult oar;
            _startedActons.TryRemove(longActionAc.Id, out oar);
            var ret = (longActionAc.AsyncSender as Query).EndSessionExecute(this, ar);
            return ret;
        }

        internal void WaitForAllPendingActions(int timeoutMs)
        {
            while (_startedActons.Count > 0)
            {
                var it = _startedActons.GetEnumerator();
                it.MoveNext();
                var ar = it.Current.Value as AsyncResultNoResult;
                ar.AsyncWaitHandle.WaitOne(timeoutMs);
                IAsyncResult oar;
                _startedActons.TryRemove(ar.Id, out oar);
            }
        }

        /// <summary>
        /// Executes the provided query.
        /// </summary>
        public RowSet Execute(Query query)
        {
            return EndExecute(BeginExecute(query, null, null));
        }

        /// <summary>
        /// Executes the provided query.
        /// </summary>
        public RowSet Execute(string cqlQuery, ConsistencyLevel consistency)
        {
            return Execute(new SimpleStatement(cqlQuery).SetConsistencyLevel(consistency).SetPageSize(_cluster.Configuration.QueryOptions.GetPageSize()));
        }

        /// <summary>
        /// Executes the provided query.
        /// </summary>
        public RowSet Execute(string cqlQuery, int pageSize)
        {
            return Execute(new SimpleStatement(cqlQuery).SetConsistencyLevel(_cluster.Configuration.QueryOptions.GetConsistencyLevel()).SetPageSize(pageSize));
        }

        /// <summary>
        /// Executes the provided query.
        /// </summary>
        public RowSet Execute(string cqlQuery)
        {
            return Execute(new SimpleStatement(cqlQuery).SetConsistencyLevel(_cluster.Configuration.QueryOptions.GetConsistencyLevel()).SetPageSize(_cluster.Configuration.QueryOptions.GetPageSize()));
        }

        /// <summary>
        /// Executes a query asynchronously
        /// </summary>
        /// <param name="query">The query to execute</param>
        /// <returns>A task representing the asynchronous operation.</returns>
        public Task<RowSet> ExecuteAsync(Query query)
        {
            return Task.Factory.FromAsync<Query, RowSet>(BeginExecute, EndExecute, query, null);
        }
        #endregion

        #region Prepare

        public IAsyncResult BeginPrepare(string cqlQuery, AsyncCallback callback, object state)
        {
            var ar = BeginPrepareQuery(cqlQuery, callback, state) as AsyncResultNoResult;
            _startedActons.TryAdd(ar.Id, ar);
            return ar;
        }

        public PreparedStatement EndPrepare(IAsyncResult ar)
        {
            IAsyncResult oar;
            _startedActons.TryRemove((ar as AsyncResultNoResult).Id, out oar);
            RowSetMetadata metadata;
            var id = EndPrepareQuery(ar, out metadata);
            return new PreparedStatement(metadata, id.Item1, id.Item2, id.Item3);
        }

        public PreparedStatement Prepare(string cqlQuery)
        {
            return EndPrepare(BeginPrepare(cqlQuery, null, null));
        }
        
        #endregion

        internal static RetryDecision GetRetryDecision(Query query, QueryValidationException exc, IRetryPolicy policy, int queryRetries)
        {
            if (exc is OverloadedException) return RetryDecision.Retry(null);
            else if (exc is IsBootstrappingException) return RetryDecision.Retry(null);
            else if (exc is TruncateException) return RetryDecision.Retry(null);

            else if (exc is ReadTimeoutException)
            {
                var e = exc as ReadTimeoutException;
                return policy.OnReadTimeout(query, e.ConsistencyLevel, e.RequiredAcknowledgements, e.ReceivedAcknowledgements, e.WasDataRetrieved, queryRetries);
            }
            else if (exc is WriteTimeoutException)
            {
                var e = exc as WriteTimeoutException;
                return policy.OnWriteTimeout(query, e.ConsistencyLevel, e.WriteType, e.RequiredAcknowledgements, e.ReceivedAcknowledgements, queryRetries);
            }
            else if (exc is UnavailableException)
            {
                var e = exc as UnavailableException;
                return policy.OnUnavailable(query, e.Consistency, e.RequiredReplicas, e.AliveReplicas, queryRetries);
            }

            else if (exc is AlreadyExistsException) return RetryDecision.Rethrow();
            else if (exc is InvalidConfigurationInQueryException) return RetryDecision.Rethrow();
            else if (exc is PreparedQueryNotFoundException) return RetryDecision.Rethrow();
            else if (exc is ProtocolErrorException) return RetryDecision.Rethrow();
            else if (exc is InvalidQueryException) return RetryDecision.Rethrow();
            else if (exc is UnauthorizedException) return RetryDecision.Rethrow();
            else if (exc is SyntaxError) return RetryDecision.Rethrow();

            else if (exc is ServerErrorException) return null;
            else return null;
        }

        private IDictionary<string, string[]> ProcessExecuteOptions(IOutput outp)
        {
            using (outp)
            {
                if (outp is OutputError)
                {
                    var ex = (outp as OutputError).CreateException();
                    _logger.Error(ex);
                    throw ex;
                }
                else if (outp is OutputOptions)
                {
                    return (outp as OutputOptions).Options;
                }
                else
                {
                    var ex = new DriverInternalError("Unexpected output kind");
                    _logger.Error("Prepared Query has returned an unexpected output kind.", ex);
                    throw ex;
                }
            }
        }

        private void ProcessPrepareQuery(IOutput outp, out RowSetMetadata metadata, out byte[] queryId, out RowSetMetadata resultMetadata)
        {
            using (outp)
            {
                if (outp is OutputError)
                {
                    var ex = (outp as OutputError).CreateException();
                    _logger.Error(ex);
                    throw ex; 
                }
                else if (outp is OutputPrepared)
                {
                    queryId = (outp as OutputPrepared).QueryID;
                    metadata = (outp as OutputPrepared).Metadata;
                    resultMetadata = (outp as OutputPrepared).ResultMetadata;
                    _logger.Info("Prepared Query has been successfully processed.");
                    return; //ok
                }
                else
                {
                    var ex = new DriverInternalError("Unexpected output kind");
                    _logger.Error("Prepared Query has returned an unexpected output kind.", ex);
                    throw ex; 
                }
            }
        }

        private RowSet ProcessRowset(IOutput outp, RowSetMetadata resultMetadata = null)
        {
            bool ok = false;
            try
            {
                if (outp is OutputError)
                {
                    var ex = (outp as OutputError).CreateException();
                    _logger.Error(ex);
                    throw ex;
                }
                else if (outp is OutputVoid)
                    return new RowSet(outp as OutputVoid, this);
                else if (outp is OutputSchemaChange)
                    return new RowSet(outp as OutputSchemaChange, this);
                else if (outp is OutputSetKeyspace)
                {
                    SetKeyspace((outp as OutputSetKeyspace).Value);
                    return new RowSet(outp as OutputSetKeyspace, this);
                }
                else if (outp is OutputRows)
                {
                    ok = true;
                    return new RowSet(outp as OutputRows, this, true, resultMetadata);
                }
                else
                {
                    var ex = new DriverInternalError("Unexpected output kind");
                    _logger.Error(ex);
                    throw ex; 
                }
            }
            finally
            {
                if (!ok)
                    outp.Dispose();
            }
        }

        abstract class LongToken
        {
            private readonly Logger _logger = new Logger(typeof(LongToken));
            public CassandraConnection Connection;
            public ConsistencyLevel? Consistency=null;
            public Query Query;
            private IEnumerator<Host> _hostsIter = null;
            public IAsyncResult LongActionAc;
            public readonly Dictionary<IPAddress, List<Exception>> InnerExceptions = new Dictionary<IPAddress, List<Exception>>();
            public readonly List<IPAddress> TriedHosts = new List<IPAddress>();
            public int QueryRetries = 0;
            virtual public void Connect(Session owner, bool moveNext, out int streamId)
            {
                if (_hostsIter == null)
                {
                    _hostsIter = owner._policies.LoadBalancingPolicy.NewQueryPlan(Query).GetEnumerator();
                    if (!_hostsIter.MoveNext())
                    {
                        var ex = new NoHostAvailableException(new Dictionary<IPAddress, List<Exception>>());
                        _logger.Error(ex);
                        throw ex;
                    }
                }
                else
                {
                    if (moveNext)
                        if (!_hostsIter.MoveNext())
                        {
                            var ex = new NoHostAvailableException(InnerExceptions);
                            _logger.Error(ex);
                            throw ex;
                        }
                }

                Connection = owner.Connect(_hostsIter, TriedHosts, InnerExceptions, out streamId);
            }
            abstract public void Begin(Session owner, int steamId);
            abstract public void Process(Session owner, IAsyncResult ar, out object value);
            abstract public void Complete(Session owner, object value, Exception exc = null);
        }

        void ExecConn(LongToken token, bool moveNext)
        {
            while (true)
            {
                try
                {
                    int streamId;
                    token.Connect(this, moveNext, out streamId);
                    token.Begin(this,streamId);
                    return;
                }
                catch (Exception ex)
                {
                    if (!CassandraConnection.IsStreamRelatedException(ex))
                    {
                        token.Complete(this, null, ex);
                        return;
                    }
                    else if (_alreadyDisposed.IsTaken())
                        return;
                    //else
                        //retry
                }
            }
        }

        void ClbNoQuery(IAsyncResult ar)
        {
            var token = ar.AsyncState as LongToken;
            try
            {
                try
                {
                    object value;
                    token.Process(this, ar, out value);
                    token.Complete(this, value);
                }
                catch (QueryValidationException exc)
                {
                    var decision = GetRetryDecision(token.Query, exc, token.Query != null ? (token.Query.RetryPolicy ?? _policies.RetryPolicy) : _policies.RetryPolicy, token.QueryRetries);
                    if (decision == null)
                    {
                        if (!token.InnerExceptions.ContainsKey(token.Connection.GetHostAdress()))
                            token.InnerExceptions.Add(token.Connection.GetHostAdress(), new List<Exception>());

                        token.InnerExceptions[token.Connection.GetHostAdress()].Add(exc);
                        ExecConn(token, true);
                    }
                    else
                    {
                        switch (decision.DecisionType)
                        {
                            case RetryDecision.RetryDecisionType.Rethrow:
                                token.Complete(this, null, exc);
                                return;
                            case RetryDecision.RetryDecisionType.Retry:
                                if (token.LongActionAc.IsCompleted)
                                    return;
                                token.Consistency = (decision.RetryConsistencyLevel.HasValue && (decision.RetryConsistencyLevel.Value<ConsistencyLevel.Serial)) ? decision.RetryConsistencyLevel.Value : token.Consistency;
                                token.QueryRetries++;

                                if (!token.InnerExceptions.ContainsKey(token.Connection.GetHostAdress()))
                                    token.InnerExceptions.Add(token.Connection.GetHostAdress(), new List<Exception>());

                                token.InnerExceptions[token.Connection.GetHostAdress()].Add(exc);
                                ExecConn(token, exc is UnavailableException);
                                return;
                            default:
                                token.Complete(this, null);
                                return;
                        }
                    }
                }
            }
            catch (Exception ex)
            {
                if (CassandraConnection.IsStreamRelatedException(ex))
                {
                    if (!token.InnerExceptions.ContainsKey(token.Connection.GetHostAdress()))
                        token.InnerExceptions.Add(token.Connection.GetHostAdress(), new List<Exception>());
                    token.InnerExceptions[token.Connection.GetHostAdress()].Add(ex);
                    ExecConn(token, true);
                }
                else
                    token.Complete(this, null, ex);
            }
        }

        #region Query

        class LongQueryToken : LongToken
        {
            public string CqlQuery;
            public bool IsTracing;
            public Stopwatch StartedAt;
            public QueryProtocolOptions QueryPrtclOptions;
            override public void Connect(Session owner, bool moveNext, out int streamId)
            {
                StartedAt = Stopwatch.StartNew();
                base.Connect(owner, moveNext, out streamId);
            }

            override public void Begin(Session owner, int streamId)
            {
                Connection.BeginQuery(streamId, CqlQuery, owner.ClbNoQuery, this, owner,  IsTracing, QueryProtocolOptions.CreateFromQuery(this.Query, owner.Cluster.Configuration.QueryOptions.GetConsistencyLevel()),Consistency);
            }
            override public void Process(Session owner, IAsyncResult ar, out object value)
            {
                value = owner.ProcessRowset(Connection.EndQuery(ar, owner));
            }
            override public void Complete(Session owner, object value, Exception exc = null)
            {
                try
                {
                    var ar = LongActionAc as AsyncResult<RowSet>;
                    if (exc != null)
                        ar.Complete(exc);
                    else
                    {
                        RowSet rowset = value as RowSet;
                        if (rowset == null)
                            rowset = new RowSet(null, owner, false);
                        rowset.Info.SetTriedHosts(TriedHosts);
                        rowset.Info.SetAchievedConsistency(Consistency ?? QueryPrtclOptions.Consistency);
                        ar.SetResult(rowset);
                        ar.Complete();
                    }
                }
                finally
                {
                    var ts = StartedAt.ElapsedTicks;
                    CassandraCounters.IncrementCqlQueryCount();
                    CassandraCounters.IncrementCqlQueryBeats((ts * 1000000000));
                    CassandraCounters.UpdateQueryTimeRollingAvrg((ts * 1000000000) / Stopwatch.Frequency);
                    CassandraCounters.IncrementCqlQueryBeatsBase();
                }
            }
        }
        
        internal IAsyncResult BeginQuery(string cqlQuery, AsyncCallback callback, object state, QueryProtocolOptions queryProtocolOptions, ConsistencyLevel? consistency, bool isTracing = false, Query query = null, object sender = null, object tag = null)
        {
            var longActionAc = new AsyncResult<RowSet>(-1, callback, state, this, "SessionQuery", sender, tag);
            var token = new LongQueryToken() { Consistency = consistency ?? queryProtocolOptions.Consistency, CqlQuery = cqlQuery, Query = query, QueryPrtclOptions = queryProtocolOptions, LongActionAc = longActionAc, IsTracing = isTracing };

            ExecConn(token, false);

            return longActionAc;
        }

        internal RowSet EndQuery(IAsyncResult ar)
        {
            return AsyncResult<RowSet>.End(ar, this, "SessionQuery");
        }

        internal RowSet Query(string cqlQuery, QueryProtocolOptions queryProtocolOptions, ConsistencyLevel consistency, bool isTracing = false, Query query = null)
        {
            return EndQuery(BeginQuery(cqlQuery, null, null, queryProtocolOptions, consistency,isTracing, query));
        }

        #endregion

        #region Prepare

        readonly ConcurrentDictionary<byte[], string> _preparedQueries = new ConcurrentDictionary<byte[], string>();


        class LongPrepareQueryToken : LongToken
        {
            public string CqlQuery;            
            override public void Begin(Session owner, int streamId)
            {
                Connection.BeginPrepareQuery(streamId, CqlQuery, owner.ClbNoQuery, this, owner);
            }
            override public void Process(Session owner, IAsyncResult ar, out object value)
            {
                byte[] id;
                RowSetMetadata metadata;
                RowSetMetadata resultMetadata;
                owner.ProcessPrepareQuery(Connection.EndPrepareQuery(ar, owner), out metadata, out id, out resultMetadata);
                value = new KeyValuePair<RowSetMetadata, Tuple<byte[], string, RowSetMetadata>>(metadata, Tuple.Create(id, CqlQuery, resultMetadata ));
            }
            override public void Complete(Session owner, object value, Exception exc = null)
            {
                var ar = LongActionAc as AsyncResult<KeyValuePair<RowSetMetadata, Tuple<byte[], string, RowSetMetadata>>>;
                if (exc != null)
                    ar.Complete(exc);
                else
                {
                    var kv = (KeyValuePair<RowSetMetadata, Tuple<byte[], string, RowSetMetadata>>)value;
                    ar.SetResult(kv);
                    owner._preparedQueries.AddOrUpdate(kv.Value.Item1, kv.Value.Item2, (k, o) => o);
                    ar.Complete();
                }
            }
        }

        internal IAsyncResult BeginPrepareQuery(string cqlQuery, AsyncCallback callback, object state, object sender = null, object tag = null)
        {
            var longActionAc = new AsyncResult<KeyValuePair<RowSetMetadata, Tuple<byte[],string, RowSetMetadata>>>(-1, callback, state, this, "SessionPrepareQuery", sender, tag);
            var token = new LongPrepareQueryToken() { Consistency = _cluster.Configuration.QueryOptions.GetConsistencyLevel(), CqlQuery = cqlQuery, LongActionAc = longActionAc };

            ExecConn(token, false);

            return longActionAc;
        }

        internal Tuple<byte[], string, RowSetMetadata> EndPrepareQuery(IAsyncResult ar, out RowSetMetadata metadata)
        {
            var longActionAc = ar as AsyncResult<KeyValuePair<RowSetMetadata, byte[]>>;
            var ret = AsyncResult<KeyValuePair<RowSetMetadata, Tuple<byte[], string, RowSetMetadata>>>.End(ar, this, "SessionPrepareQuery");
            metadata = ret.Key;
            return ret.Value;
        }

        internal Tuple<byte[], string, RowSetMetadata> PrepareQuery(string cqlQuery, out RowSetMetadata metadata)
        {
            var ar = BeginPrepareQuery(cqlQuery, null, null, null);
            return EndPrepareQuery(ar, out metadata);
        }


        #endregion

        #region ExecuteQuery

        class LongExecuteQueryToken : LongToken
        {
            public byte[] Id;
            public string cql;
            public RowSetMetadata Metadata;
            public RowSetMetadata ResultMetadata;
            public QueryProtocolOptions QueryProtocolOptions;
            public bool IsTracinig;
            public Stopwatch StartedAt;

            override public void Connect(Session owner, bool moveNext, out int streamId)
            {
                StartedAt = Stopwatch.StartNew();
                base.Connect(owner, moveNext, out streamId);
            }
            
            override public void Begin(Session owner,int streamId)
            {
                Connection.BeginExecuteQuery(streamId, Id, cql, Metadata, owner.ClbNoQuery, this, owner, IsTracinig, QueryProtocolOptions.CreateFromQuery(this.Query, owner.Cluster.Configuration.QueryOptions.GetConsistencyLevel()), Consistency);
            }
            override public void Process(Session owner, IAsyncResult ar, out object value)
            {
                value = owner.ProcessRowset(Connection.EndExecuteQuery(ar, owner), ResultMetadata);
            }
            override public void Complete(Session owner, object value, Exception exc = null)
            {
                try
                {
                    var ar = LongActionAc as AsyncResult<RowSet>;
                    if (exc != null)
                        ar.Complete(exc);
                    else
                    {
                        RowSet rowset = value as RowSet;
                        if (rowset == null)
                            rowset = new RowSet(null, owner, false);
                        rowset.Info.SetTriedHosts(TriedHosts);
                        rowset.Info.SetAchievedConsistency(Consistency ?? QueryProtocolOptions.Consistency);
                        ar.SetResult(rowset);
                        ar.Complete();
                    }
                }
                finally
                {
                    var ts = StartedAt.ElapsedTicks;
                    CassandraCounters.IncrementCqlQueryCount();
                    CassandraCounters.IncrementCqlQueryBeats((ts * 1000000000));
                    CassandraCounters.UpdateQueryTimeRollingAvrg((ts * 1000000000) / Stopwatch.Frequency);
                    CassandraCounters.IncrementCqlQueryBeatsBase();
                }
            }
        }

        internal IAsyncResult BeginExecuteQuery(byte[] id, RowSetMetadata metadata, QueryProtocolOptions queryProtocolOptions, AsyncCallback callback, object state, ConsistencyLevel? consistency, Query query = null, object sender = null, object tag = null, bool isTracing = false)
        {
            var longActionAc = new AsyncResult<RowSet>(-1, callback, state, this, "SessionExecuteQuery", sender, tag);
            var token = new LongExecuteQueryToken() { Consistency = consistency ?? queryProtocolOptions.Consistency, Id = id, cql = _preparedQueries[id], Metadata = metadata, QueryProtocolOptions = queryProtocolOptions, Query = query, LongActionAc = longActionAc, IsTracinig = isTracing, ResultMetadata = (query as BoundStatement).PreparedStatement.ResultMetadata };

            ExecConn(token, false);

            return longActionAc;
        }

        internal RowSet EndExecuteQuery(IAsyncResult ar)
        {
            var longActionAc = ar as AsyncResult<RowSet>;
            return AsyncResult<RowSet>.End(ar, this, "SessionExecuteQuery");
        }

        internal RowSet ExecuteQuery(byte[] id, RowSetMetadata metadata, QueryProtocolOptions queryProtocolOptions, ConsistencyLevel consistency, Query query = null, bool isTracing=false)
        {
            var ar = BeginExecuteQuery(id,metadata, queryProtocolOptions, null, null, consistency, query, isTracing);
            return EndExecuteQuery(ar);
        }

        #endregion

        #region Batch

        class LongBatchToken : LongToken
        {
            public BatchType BatchType;
            public List<Query> Queries;
            public bool IsTracing;
            public Stopwatch StartedAt;

            override public void Connect(Session owner, bool moveNext, out int streamId)
            {
                StartedAt = Stopwatch.StartNew();
                base.Connect(owner, moveNext, out streamId);
            }

            override public void Begin(Session owner, int streamId)
            {
                Connection.BeginBatch(streamId, BatchType, Queries, owner.ClbNoQuery, this, owner, Consistency??owner._cluster.Configuration.QueryOptions.GetConsistencyLevel(), IsTracing);
            }
            override public void Process(Session owner, IAsyncResult ar, out object value)
            {
                value = owner.ProcessRowset(Connection.EndBatch(ar, owner));
            }
            override public void Complete(Session owner, object value, Exception exc = null)
            {
                try
                {
                    var ar = LongActionAc as AsyncResult<RowSet>;
                    if (exc != null)
                        ar.Complete(exc);
                    else
                    {
                        RowSet rowset = value as RowSet;
                        if (rowset == null)
                            rowset = new RowSet(null, owner, false);
                        rowset.Info.SetTriedHosts(TriedHosts);
                        rowset.Info.SetAchievedConsistency(Consistency ?? owner._cluster.Configuration.QueryOptions.GetConsistencyLevel());
                        ar.SetResult(rowset);
                        ar.Complete();
                    }
                }
                finally
                {
                    var ts = StartedAt.ElapsedTicks;
                    CassandraCounters.IncrementCqlQueryCount();
                    CassandraCounters.IncrementCqlQueryBeats((ts * 1000000000));
                    CassandraCounters.UpdateQueryTimeRollingAvrg((ts * 1000000000) / Stopwatch.Frequency);
                    CassandraCounters.IncrementCqlQueryBeatsBase();
                }
            }
        }

        internal IAsyncResult BeginBatch(BatchType batchType, List<Query> queries, AsyncCallback callback, object state, ConsistencyLevel? consistency, bool isTracing = false, Query query = null, object sender = null, object tag = null)
        {
            var longActionAc = new AsyncResult<RowSet>(-1, callback, state, this, "SessionBatch", sender, tag);
            var token = new LongBatchToken() { Consistency = consistency ?? this._cluster.Configuration.QueryOptions.GetConsistencyLevel(), Queries = queries, BatchType = batchType, Query = query, LongActionAc = longActionAc, IsTracing = isTracing };

            ExecConn(token, false);

            return longActionAc;
        }

        internal RowSet EndBatch(IAsyncResult ar)
        {
            return AsyncResult<RowSet>.End(ar, this, "SessionBatch");
        }

        #endregion

        internal const long MaxSchemaAgreementWaitMs = 10000;
        internal const string SelectSchemaPeers = "SELECT peer, rpc_address, schema_version FROM system.peers";
        internal const string SelectSchemaLocal = "SELECT schema_version FROM system.local WHERE key='local'";
        internal static IPAddress bindAllAddress = new IPAddress(new byte[4]);


        public void WaitForSchemaAgreement(RowSet rs)
        {
            WaitForSchemaAgreement(rs.Info.QueriedHost);
        }

        public bool WaitForSchemaAgreement(IPAddress forHost)
        {
            var start = DateTimeOffset.Now;
            long elapsed = 0;
            while (elapsed < MaxSchemaAgreementWaitMs)
            {
                var versions = new HashSet<Guid>();

                int streamId1;
                int streamId2;
                CassandraConnection connection;
                {
                    var localhost = _cluster.Metadata.GetHost(forHost);
                    var iterLiof = new List<Host>() { localhost }.GetEnumerator();
                    iterLiof.MoveNext();
                    List<IPAddress> tr = new List<IPAddress>();
                    Dictionary<IPAddress, List<Exception>> exx = new Dictionary<IPAddress, List<Exception>>();

                    connection = Connect(iterLiof, tr, exx, out streamId1);
                    while (true)
                    {
                        try
                        {
                            streamId2 = connection.AllocateStreamId();
                            break;
                        }
                        catch (CassandraConnection.StreamAllocationException)
                        {
                            Thread.Sleep(100);
                        }
                    }
                }
                {

                    using (var outp = connection.Query(streamId1, SelectSchemaPeers, false, QueryProtocolOptions.DEFAULT, _cluster.Configuration.QueryOptions.GetConsistencyLevel()))
                    {
                        if (outp is OutputRows)
                        {
                            var rowset = new RowSet((outp as OutputRows), null, false);
                            foreach (var row in rowset.GetRows())
                            {
                                if (row.IsNull("rpc_address") || row.IsNull("schema_version"))
                                    continue;

                                var rpc = row.GetValue<IPEndPoint>("rpc_address").Address;
                                if (rpc.Equals(bindAllAddress))
                                {
                                    if (!row.IsNull("peer"))
                                        rpc = row.GetValue<IPEndPoint>("peer").Address;
                                }

                                Host peer = _cluster.Metadata.GetHost(rpc);
                                if (peer != null && peer.IsConsiderablyUp)
                                    versions.Add(row.GetValue<Guid>("schema_version"));
                            }
                        }
                    }
                }

                {
                    using (var outp = connection.Query(streamId2, SelectSchemaLocal, false, QueryProtocolOptions.DEFAULT, _cluster.Configuration.QueryOptions.GetConsistencyLevel()))
                    {
                        if (outp is OutputRows)
                        {
                            var rowset = new RowSet((outp as OutputRows), null, false);
                            // Update cluster name, DC and rack for the one node we are connected to
                            foreach (var localRow in rowset.GetRows())
                                if (!localRow.IsNull("schema_version"))
                                {
                                    versions.Add(localRow.GetValue<Guid>("schema_version"));
                                    break;
                                }
                        }
                    }
                }


                if (versions.Count <= 1)
                    return true;

                // let's not flood the node too much
                Thread.Sleep(200);
                elapsed = (long)(DateTimeOffset.Now - start).TotalMilliseconds;
            }

            return false;
        }

#if ERRORINJECTION
        public void SimulateSingleConnectionDown()
        {
            if (_connectionPool.Count > 0)
            {
                var endpoints = new List<IPAddress>(_connectionPool.Keys);
                var hostidx = StaticRandom.Instance.Next(endpoints.Count);
                var endpoint = endpoints[hostidx];
                ConcurrentDictionary<Guid, CassandraConnection> pool;
                if (_connectionPool.TryGetValue(endpoint, out pool))
                {
                    var items = new List<Guid>(pool.Keys);
                    if (items.Count == 0)
                        return;
                    var conidx = StaticRandom.Instance.Next(items.Count);
                    var k = items[conidx];
                    CassandraConnection con;
                    if (pool.TryGetValue(k, out con))
                        con.KillSocket();
                }
            }
        }
#endif
    }

    public static class ReplicationStrategies
    {
        public const string NetworkTopologyStrategy = "NetworkTopologyStrategy";
        public const string SimpleStrategy = "SimpleStrategy";


        /// <summary>
        ///  Returns replication property for SimpleStrategy.
        /// </summary>        
        /// <param name="replication_factor">Replication factor for the whole cluster.</param>
        /// <returns>a dictionary of replication property sub-options.</returns>         
        public static Dictionary<string, string> CreateSimpleStrategyReplicationProperty(int replication_factor)
        {
            return new Dictionary<string, string> { { "class", SimpleStrategy }, { "replication_factor", replication_factor.ToString() } };
        }


        /// <summary>
        ///  Returns replication property for NetworkTopologyStrategy.
        /// </summary>        
        /// <param name="datacenters_replication_factors">Dictionary in which key is the name of a data-center,
        /// value is a replication factor for that data-center.</param>
        /// <returns>a dictionary of replication property sub-options.</returns>         
        public static Dictionary<string, string> CreateNetworkTopologyStrategyReplicationProperty(Dictionary<string, int> datacenters_replication_factors)
        {
            Dictionary<string, string> result = new Dictionary<string, string> { { "class", NetworkTopologyStrategy } };
            if (datacenters_replication_factors.Count > 0)
                foreach (var datacenter in datacenters_replication_factors)
                    result.Add(datacenter.Key, datacenter.Value.ToString());
            return result;
        }


        /// <summary>
        ///  Returns replication property for other replication strategy. 
        ///  Use it only if there is no dedicated method that creates replication property for specified replication strategy.
        /// </summary>
        /// <param name="strategy_class">Name of replication strategy.</param>
        /// <param name="sub_options">Dictionary in which key is the name of sub-option,
        /// value is a value for that sub-option.</param>
        /// <returns>a dictionary of replication property sub-options.</returns>         
        public static Dictionary<string, string> CreateReplicationProperty(string strategy_class, Dictionary<string, string> sub_options)
        {
            Dictionary<string, string> result = new Dictionary<string, string> { { "class", strategy_class } };
            if (sub_options.Count > 0)
                foreach (var elem in sub_options)
                    result.Add(elem.Key, elem.Value);
            return result;
        }
    }

}
=======
//
//      Copyright (C) 2012 DataStax Inc.
//
//   Licensed under the Apache License, Version 2.0 (the "License");
//   you may not use this file except in compliance with the License.
//   You may obtain a copy of the License at
//
//      http://www.apache.org/licenses/LICENSE-2.0
//
//   Unless required by applicable law or agreed to in writing, software
//   distributed under the License is distributed on an "AS IS" BASIS,
//   WITHOUT WARRANTIES OR CONDITIONS OF ANY KIND, either express or implied.
//   See the License for the specific language governing permissions and
//   limitations under the License.
//
﻿using System;
using System.Collections.Generic;
using System.Net;
using System.Threading;
using System.Diagnostics;
using System.Text.RegularExpressions;
using System.Collections.Concurrent;

namespace Cassandra
{

    public class Session : IDisposable
    {
        internal Guid Guid;

        private readonly Logger _logger = new Logger(typeof(Session));
        
        private readonly Cluster _cluster;

        internal readonly Policies _policies;
        private readonly ProtocolOptions _protocolOptions;
        private readonly PoolingOptions _poolingOptions;
        private readonly SocketOptions _socketOptions;
        private readonly ClientOptions _clientOptions;
        private readonly IAuthProvider _authProvider;
        private readonly IAuthInfoProvider _authInfoProvider;
        
        /// <summary>
        /// Gets name of currently used keyspace. 
        /// </summary>
        public string Keyspace { get { return _keyspace; } }

        internal Policies Policies
        {
            get
            {
                return _policies;
            }
        }

        private string _keyspace;

        public Cluster Cluster { get { return _cluster; } }

        readonly ConcurrentDictionary<IPAddress, ConcurrentDictionary<Guid, CassandraConnection>> _connectionPool = new ConcurrentDictionary<IPAddress, ConcurrentDictionary<Guid, CassandraConnection>>();
        readonly ConcurrentDictionary<IPAddress, AtomicValue<int>> _allocatedConnections = new ConcurrentDictionary<IPAddress, AtomicValue<int>>();

        readonly Timer _trashcanCleaner = null;

        internal Session(Cluster cluster,
                         Policies policies,
                         ProtocolOptions protocolOptions,
                         PoolingOptions poolingOptions,
                         SocketOptions socketOptions,
                         ClientOptions clientOptions,
                         IAuthProvider authProvider,
                         IAuthInfoProvider authInfoProvider,
                         string keyspace, bool init)
        {
            try
            {
                this._cluster = cluster;

                this._protocolOptions = protocolOptions;
                this._poolingOptions = poolingOptions;
                this._socketOptions = socketOptions;
                this._clientOptions = clientOptions;
                this._authProvider = authProvider;
                this._authInfoProvider = authInfoProvider;

                this._policies = policies ?? Policies.DefaultPolicies;

                this._policies.LoadBalancingPolicy.Initialize(_cluster);

                _keyspace = keyspace ?? clientOptions.DefaultKeyspace;

                Guid = Guid.NewGuid();

                _trashcanCleaner = new Timer(TranscanCleanup, null, Timeout.Infinite, Timeout.Infinite);

                if (init)
                {
                    var ci = this._policies.LoadBalancingPolicy.NewQueryPlan(null).GetEnumerator();
                    if (!ci.MoveNext())
                    {
                        var ex = new NoHostAvailableException(new Dictionary<IPAddress, List<Exception>>());
                        _logger.Error(ex.Message);
                        throw ex;
                    }

                    var triedHosts = new List<IPAddress>();
                    var innerExceptions = new Dictionary<IPAddress, List<Exception>>();
                    int streamId;
                    var con = Connect(ci, triedHosts, innerExceptions, out streamId);
                    con.FreeStreamId(streamId);
                }
            }
            catch
            {
                InternalDispose();
                throw;
            }
        }

        readonly ConcurrentDictionary<IPAddress, ConcurrentDictionary<Guid, CassandraConnection>> _trashcan = new ConcurrentDictionary<IPAddress, ConcurrentDictionary<Guid, CassandraConnection>>();

        void TranscanCleanup(object state)
        {
            _trashcanCleaner.Change(Timeout.Infinite, Timeout.Infinite);

            foreach (var kv in _trashcan)
            {
                foreach(var ckv in kv.Value)
                {
                    CassandraConnection conn;
                    if(kv.Value.TryRemove(ckv.Key,out conn))
                    {
                        if (conn.IsEmpty())
                        {
                            _logger.Info("Connection trashed");
                            FreeConnection(conn);
                        }
                        else
                        {
                            kv.Value.TryAdd(conn.Guid,conn);
                        }
                    }
                }
            }
        }

        void TrashcanPut(CassandraConnection conn)
        {
            RETRY:
            if (!_trashcan.ContainsKey(conn.GetHostAdress()))
                _trashcan.TryAdd(conn.GetHostAdress(), new ConcurrentDictionary<Guid, CassandraConnection>());

            ConcurrentDictionary<Guid, CassandraConnection> trashes;
            if (_trashcan.TryGetValue(conn.GetHostAdress(), out trashes))
                trashes.TryAdd(conn.Guid,conn);
            else
                goto RETRY;

            _trashcanCleaner.Change(10000, Timeout.Infinite);
        }

        CassandraConnection TrashcanRecycle(IPAddress addr)
        {
            if (!_trashcan.ContainsKey(addr))
                return null;

            ConcurrentDictionary<Guid, CassandraConnection> trashes;
            if (_trashcan.TryGetValue(addr, out trashes))
            {
                foreach(var ckv in trashes)
                {
                    CassandraConnection conn;
                    if(trashes.TryRemove(ckv.Key,out conn))
                        return conn;
                }
            }

            return null;
        }

        internal CassandraConnection Connect(IEnumerator<Host> hostsIter, List<IPAddress> triedHosts, Dictionary<IPAddress, List<Exception>> innerExceptions, out int streamId)
        {
            CheckDisposed();

            while (true)
            {
                var currentHost = hostsIter.Current;
                if (currentHost == null)
                {
                    var ex = new NoHostAvailableException(innerExceptions);
                    _logger.Error("All hosts are not responding.", ex);
                    throw ex;
                }
                if (currentHost.IsConsiderablyUp)
                {
                    triedHosts.Add(currentHost.Address);
                    var hostDistance = _policies.LoadBalancingPolicy.Distance(currentHost);
                RETRY_GET_POOL:
                    if (!_connectionPool.ContainsKey(currentHost.Address))
                        _connectionPool.TryAdd(currentHost.Address, new ConcurrentDictionary<Guid, CassandraConnection>());

                    ConcurrentDictionary<Guid, CassandraConnection> pool;

                    if (!_connectionPool.TryGetValue(currentHost.Address, out pool))
                        goto RETRY_GET_POOL;

//                    CassandraCounters.SetConnectionsCount(currentHost.Address, pool.Count);
                    foreach (var kv in pool)
                    {
                        CassandraConnection conn = kv.Value;
                        if (!conn.IsHealthy)
                        {
                            CassandraConnection cc;
                            if(pool.TryRemove(conn.Guid, out cc))
                                FreeConnection(cc);
                        }
                        else
                        {
                            if (!conn.IsBusy(_poolingOptions.GetMaxSimultaneousRequestsPerConnectionTreshold(hostDistance)))
                            {
                                streamId = conn.AllocateStreamId();
                                return conn;
                            }
                            else
                            {
                                if (pool.Count > _poolingOptions.GetCoreConnectionsPerHost(hostDistance))
                                {
                                    if (conn.IsFree(_poolingOptions.GetMinSimultaneousRequestsPerConnectionTreshold(hostDistance)))
                                    {
                                        CassandraConnection cc;
                                        if (pool.TryRemove(conn.Guid, out cc))
                                            TrashcanPut(cc);
                                    }
                                }
                            }
                        }
                    }
                    {

                        var conn = TrashcanRecycle(currentHost.Address);
                        if (conn != null)
                        {
                            if (!conn.IsHealthy)
                                FreeConnection(conn);
                            else
                            {
                                pool.TryAdd(conn.Guid, conn);
                                streamId = conn.AllocateStreamId();
                                return conn;
                            }
                        }
                        // if not recycled
                        {
                            Exception outExc;
                            conn = AllocateConnection(currentHost.Address, hostDistance, out outExc);
                            if (conn != null)
                            {
                                if (_cluster.Metadata != null)
                                    _cluster.Metadata.BringUpHost(currentHost.Address, this);
                                pool.TryAdd(conn.Guid, conn);
                                streamId = conn.AllocateStreamId();
                                return conn;
                            }
                            else
                            {
                                if (!innerExceptions.ContainsKey(currentHost.Address))
                                    innerExceptions.Add(currentHost.Address, new List<Exception>());
                                innerExceptions[currentHost.Address].Add(outExc);
                                _logger.Info("New connection attempt failed - goto another host.");
                            }
                        }
                    }
                }

                _logger.Verbose(string.Format("Currently tried host: {0} have all of connections busy. Switching to the next host.", currentHost.Address));

                if (!hostsIter.MoveNext())
                {
                    var ex = new NoHostAvailableException(innerExceptions);
                    _logger.Error("Cannot connect to any host from pool.", ex);
                    throw ex;
                }
            }
        }


        internal void HostIsDown(IPAddress endpoint)
        {
			var metadata = _cluster.Metadata;
            if(metadata!=null)
                metadata.SetDownHost(endpoint, this);
        }

        void FreeConnection(CassandraConnection connection)
        {
            connection.Dispose();
            AtomicValue<int> val;
            _allocatedConnections.TryGetValue(connection.GetHostAdress(), out val);
            var no = Interlocked.Decrement(ref val.RawValue);
        }

        CassandraConnection AllocateConnection(IPAddress endPoint, HostDistance hostDistance, out Exception outExc)
        {
            CassandraConnection nconn = null;
            outExc = null;

            try
            {
                int no = 1;
                if (!_allocatedConnections.TryAdd(endPoint, new AtomicValue<int>(1)))
                {
                    AtomicValue<int> val;
                    _allocatedConnections.TryGetValue(endPoint, out val);
                    no = Interlocked.Increment(ref val.RawValue);
                    if (no > _poolingOptions.GetMaxConnectionPerHost(hostDistance))
                    {
                        Interlocked.Decrement(ref val.RawValue);
                        outExc = new ToManyConnectionsPerHost();
                        return null;
                    }
                }

                nconn = new CassandraConnection(this, endPoint, _protocolOptions, _socketOptions, _clientOptions, _authProvider, _authInfoProvider);

                var streamId = nconn.AllocateStreamId();

                var options = ProcessExecuteOptions(nconn.ExecuteOptions(streamId));

                if (!string.IsNullOrEmpty(_keyspace))
                    nconn.SetKeyspace(_keyspace);
            }
            catch (Exception ex)
            {
                if (nconn != null)
                {
                    nconn.Dispose();
                    nconn = null;
                }

                AtomicValue<int> val;
                _allocatedConnections.TryGetValue(endPoint, out val);
                Interlocked.Decrement(ref val.RawValue); 

                if (CassandraConnection.IsStreamRelatedException(ex))
                {
                    HostIsDown(endPoint);
                    outExc = ex;
                    return null;
                }
                else
                    throw ex;
            }

            _logger.Info("Allocated new connection");            
            
            return nconn;
        }
        


        /// <summary>
        ///  Creates new keyspace in current cluster.        
        /// </summary>
        /// <param name="keyspace_name">Name of keyspace to be created.</param>
        /// <param name="replication">Replication property for this keyspace.
        /// To set it, refer to the <see cref="ReplicationStrategies"/> class methods. 
        /// It is a dictionary of replication property sub-options where key is a sub-option name and value is a value for that sub-option. 
        /// <p>Default value is <code>'SimpleStrategy'</code> with <code>'replication_factor' = 1</code></p></param>
        /// <param name="durable_writes">Whether to use the commit log for updates on this keyspace. Default is set to <code>true</code>.</param>
        public void CreateKeyspace(string keyspace_name, Dictionary<string, string> replication = null, bool durable_writes = true)
        {
            WaitForSchemaAgreement(
                Query(CqlQueryTools.GetCreateKeyspaceCQL(keyspace_name, replication, durable_writes), ConsistencyLevel.Default));
            _logger.Info("Keyspace [" + keyspace_name + "] has been successfully CREATED.");
        }


        /// <summary>
        ///  Creates new keyspace in current cluster.
        ///  If keyspace with specified name already exists, then this method does nothing.
        /// </summary>
        /// <param name="keyspace_name">Name of keyspace to be created.</param>
        /// <param name="replication">Replication property for this keyspace.
        /// To set it, refer to the <see cref="ReplicationStrategies"/> class methods. 
        /// It is a dictionary of replication property sub-options where key is a sub-option name and value is a value for that sub-option.
        /// <p>Default value is <code>'SimpleStrategy'</code> with <code>'replication_factor' = 2</code></p></param>
        /// <param name="durable_writes">Whether to use the commit log for updates on this keyspace. Default is set to <code>true</code>.</param>
        public void CreateKeyspaceIfNotExists(string keyspace_name, Dictionary<string, string> replication = null, bool durable_writes = true)
        {
            try
            {                
                CreateKeyspace(keyspace_name, replication, durable_writes);
            }
            catch (AlreadyExistsException)
            {
                _logger.Info(string.Format("Cannot CREATE keyspace:  {0}  because it already exists.", keyspace_name));                
            }
        }

        /// <summary>
        ///  Deletes specified keyspace from current cluster.
        ///  If keyspace with specified name does not exist, then exception will be thrown.
        /// </summary>
        /// <param name="keyspace_name">Name of keyspace to be deleted.</param>
        public void DeleteKeyspace(string keyspace_name)
        {
            WaitForSchemaAgreement(
                Query(CqlQueryTools.GetDropKeyspaceCQL(keyspace_name), ConsistencyLevel.Default));
            _logger.Info("Keyspace [" + keyspace_name + "] has been successfully DELETED");
        }

        /// <summary>
        ///  Deletes specified keyspace from current cluster.
        ///  If keyspace with specified name does not exist, then this method does nothing.
        /// </summary>
        /// <param name="keyspace_name">Name of keyspace to be deleted.</param>
        public void DeleteKeyspaceIfExists(string keyspace_name)
        {
            try
            {
                DeleteKeyspace(keyspace_name);
            }
            catch (InvalidConfigurationInQueryException)
            {
                _logger.Info(string.Format("Cannot DELETE keyspace:  {0}  because it not exists.", keyspace_name));
            }
        }

        /// <summary>
        ///  Switches to the specified keyspace.
        /// </summary>
        /// <param name="keyspace_name">Name of keyspace that is to be used.</param>
        public void ChangeKeyspace(string keyspace_name)
        {
            Execute(CqlQueryTools.GetUseKeyspaceCQL(keyspace_name));
        }

        private void SetKeyspace(string keyspace_name)
        {
            foreach (var kv in _connectionPool)
            {
                foreach (var kvv in kv.Value)
                {
                    var conn = kvv.Value;
                    if (conn.IsHealthy)
                        conn.SetKeyspace(keyspace_name);
                }
            }
            foreach (var kv in _trashcan)
            {
                foreach (var ckv in kv.Value)
                {
                    if (ckv.Value.IsHealthy)
                        ckv.Value.SetKeyspace(keyspace_name);
                }
            }
            this._keyspace = keyspace_name;
            _logger.Info("Changed keyspace to [" + this._keyspace + "]");
        }

        BoolSwitch _alreadyDisposed = new BoolSwitch();

        void CheckDisposed()
        {
            if (_alreadyDisposed.IsTaken())
                throw new ObjectDisposedException("CassandraSession");
        }

        internal void InternalDispose()
        {
            if (!_alreadyDisposed.TryTake())
                return;

            _trashcanCleaner.Change(Timeout.Infinite, Timeout.Infinite);

            foreach (var kv in _connectionPool)
                foreach (var kvv in kv.Value)
                {
                    var conn = kvv.Value;
                    FreeConnection(conn);
                }
            foreach (var kv in _trashcan)
                foreach (var ckv in kv.Value)
                    FreeConnection(ckv.Value);
        }

        public void Dispose()
        {
            InternalDispose();
            Cluster.SessionDisposed(this);
        }

        ~Session()
        {
            Dispose();
        }

        #region Execute

        private ConcurrentDictionary<long, IAsyncResult> _startedActons = new ConcurrentDictionary<long, IAsyncResult>();

        public IAsyncResult BeginExecute(Query query, object tag, AsyncCallback callback, object state)
        {
            var ar = query.BeginSessionExecute(this, tag, callback, state) as AsyncResultNoResult;
            _startedActons.TryAdd(ar.Id, ar);
            return ar;
        }

        public IAsyncResult BeginExecute(Query query, AsyncCallback callback, object state)
        {
            var ar = query.BeginSessionExecute(this, null, callback, state) as AsyncResultNoResult;
            _startedActons.TryAdd(ar.Id, ar) ;
            return ar;
        }

        public static object GetTag(IAsyncResult ar)
        {
            var longActionAc = ar as AsyncResult<RowSet>;
            return longActionAc.Tag;
        }

        public RowSet EndExecute(IAsyncResult ar)
        {
            var longActionAc = ar as AsyncResult<RowSet>;
            IAsyncResult oar;
            _startedActons.TryRemove(longActionAc.Id, out oar);
            var ret = (longActionAc.AsyncSender as Query).EndSessionExecute(this, ar);
            return ret;
        }

        internal void WaitForAllPendingActions(int timeoutMs)
        {
            while (_startedActons.Count > 0)
            {
                var it = _startedActons.GetEnumerator();
                it.MoveNext();
                var ar = it.Current.Value as AsyncResultNoResult;
                ar.AsyncWaitHandle.WaitOne(timeoutMs);
                IAsyncResult oar;
                _startedActons.TryRemove(ar.Id, out oar);
            }
        }

        public RowSet Execute(Query query)
        {
            return EndExecute(BeginExecute(query, null, null));
        }

        public IAsyncResult BeginExecute(string cqlQuery, ConsistencyLevel consistency, object tag, AsyncCallback callback, object state)
        {
            return BeginExecute(new SimpleStatement(cqlQuery).SetConsistencyLevel(consistency), tag, callback, state);
        }

        public IAsyncResult BeginExecute(string cqlQuery, ConsistencyLevel consistency, AsyncCallback callback, object state)
        {
            return BeginExecute(new SimpleStatement(cqlQuery).SetConsistencyLevel(consistency), null, callback, state);
        }

        public RowSet Execute(string cqlQuery, ConsistencyLevel consistency = ConsistencyLevel.Default)
        {
            return Execute(new SimpleStatement(cqlQuery).SetConsistencyLevel(consistency));
        }


        #endregion

        #region Prepare

        public IAsyncResult BeginPrepare(string cqlQuery, AsyncCallback callback, object state)
        {
            var ar = BeginPrepareQuery(cqlQuery, callback, state) as AsyncResultNoResult;
            _startedActons.TryAdd(ar.Id, ar);
            return ar;
        }

        public PreparedStatement EndPrepare(IAsyncResult ar)
        {
            IAsyncResult oar;
            _startedActons.TryRemove((ar as AsyncResultNoResult).Id, out oar);
            RowSetMetadata metadata;
            var id = EndPrepareQuery(ar, out metadata);
            return new PreparedStatement(metadata, id);
        }

        public PreparedStatement Prepare(string cqlQuery)
        {
            return EndPrepare(BeginPrepare(cqlQuery, null, null));
        }
        
        #endregion

        static RetryDecision GetRetryDecision(Query query, QueryValidationException exc, IRetryPolicy policy, int queryRetries)
        {
            if (exc is OverloadedException) return RetryDecision.Retry(null);
            else if (exc is IsBootstrappingException) return RetryDecision.Retry(null);
            else if (exc is TruncateException) return RetryDecision.Retry(null);

            else if (exc is ReadTimeoutException)
            {
                var e = exc as ReadTimeoutException;
                return policy.OnReadTimeout(query, e.ConsistencyLevel, e.RequiredAcknowledgements, e.ReceivedAcknowledgements, e.WasDataRetrieved, queryRetries);
            }
            else if (exc is WriteTimeoutException)
            {
                var e = exc as WriteTimeoutException;
                return policy.OnWriteTimeout(query, e.ConsistencyLevel, e.WriteType, e.RequiredAcknowledgements, e.ReceivedAcknowledgements, queryRetries);
            }
            else if (exc is UnavailableException)
            {
                var e = exc as UnavailableException;
                return policy.OnUnavailable(query, e.Consistency, e.RequiredReplicas, e.AliveReplicas, queryRetries);
            }

            else if (exc is AlreadyExistsException) return RetryDecision.Rethrow();
            else if (exc is InvalidConfigurationInQueryException) return RetryDecision.Rethrow();
            else if (exc is PreparedQueryNotFoundException) return RetryDecision.Rethrow();
            else if (exc is ProtocolErrorException) return RetryDecision.Rethrow();
            else if (exc is InvalidQueryException) return RetryDecision.Rethrow();
            else if (exc is UnauthorizedException) return RetryDecision.Rethrow();
            else if (exc is SyntaxError) return RetryDecision.Rethrow();

            else if (exc is ServerErrorException) return null;
            else return null;
        }

        private IDictionary<string, string[]> ProcessExecuteOptions(IOutput outp)
        {
            using (outp)
            {
                if (outp is OutputError)
                {
                    var ex = (outp as OutputError).CreateException();
                    _logger.Error(ex);
                    throw ex;
                }
                else if (outp is OutputOptions)
                {
                    return (outp as OutputOptions).Options;
                }
                else
                {
                    var ex = new DriverInternalError("Unexpected output kind");
                    _logger.Error("Prepared Query has returned an unexpected output kind.", ex);
                    throw ex;
                }
            }
        }

        private void ProcessPrepareQuery(IOutput outp, out RowSetMetadata metadata, out byte[] queryId)
        {
            using (outp)
            {
                if (outp is OutputError)
                {
                    var ex = (outp as OutputError).CreateException();
                    _logger.Error(ex);
                    throw ex; 
                }
                else if (outp is OutputPrepared)
                {
                    queryId = (outp as OutputPrepared).QueryID;
                    metadata = (outp as OutputPrepared).Metadata;
                    _logger.Info("Prepared Query has been successfully processed.");
                    return; //ok
                }
                else
                {
                    var ex = new DriverInternalError("Unexpected output kind");
                    _logger.Error("Prepared Query has returned an unexpected output kind.", ex);
                    throw ex; 
                }
            }
        }

        private RowSet ProcessRowset(IOutput outp)
        {
            bool ok = false;
            try
            {
                if (outp is OutputError)
                {
                    var ex = (outp as OutputError).CreateException();
                    _logger.Error(ex);
                    throw ex;
                }
                else if (outp is OutputVoid)
                    return new RowSet(outp as OutputVoid, this);
                else if (outp is OutputSchemaChange)
                    return new RowSet(outp as OutputSchemaChange, this);
                else if (outp is OutputSetKeyspace)
                {
                    SetKeyspace((outp as OutputSetKeyspace).Value);
                    return new RowSet(outp as OutputSetKeyspace, this);
                }
                else if (outp is OutputRows)
                {
                    ok = true;
                    return new RowSet(outp as OutputRows, this, true);
                }
                else
                {
                    var ex = new DriverInternalError("Unexpected output kind");
                    _logger.Error(ex);
                    throw ex; 
                }
            }
            finally
            {
                if (!ok)
                    outp.Dispose();
            }
        }

        abstract class LongToken
        {
            private readonly Logger _logger = new Logger(typeof(LongToken));
            public CassandraConnection Connection;
            public ConsistencyLevel Consistency;
            public Query Query;
            private IEnumerator<Host> _hostsIter = null;
            public IAsyncResult LongActionAc;
            public readonly Dictionary<IPAddress, List<Exception>> InnerExceptions = new Dictionary<IPAddress, List<Exception>>();
            public readonly List<IPAddress> TriedHosts = new List<IPAddress>();
            public int QueryRetries = 0;
            virtual public void Connect(Session owner, bool moveNext, out int streamId)
            {
                if (_hostsIter == null)
                {
                    _hostsIter = owner._policies.LoadBalancingPolicy.NewQueryPlan(Query).GetEnumerator();
                    if (!_hostsIter.MoveNext())
                    {
                        var ex = new NoHostAvailableException(new Dictionary<IPAddress, List<Exception>>());
                        _logger.Error(ex);
                        throw ex;
                    }
                }
                else
                {
                    if (moveNext)
                        if (!_hostsIter.MoveNext())
                        {
                            var ex = new NoHostAvailableException(InnerExceptions);
                            _logger.Error(ex);
                            throw ex;
                        }
                }

                Connection = owner.Connect(_hostsIter, TriedHosts, InnerExceptions, out streamId);
            }
            abstract public void Begin(Session owner, int steamId);
            abstract public void Process(Session owner, IAsyncResult ar, out object value);
            abstract public void Complete(Session owner, object value, Exception exc = null);
        }

        void ExecConn(LongToken token, bool moveNext)
        {
            while (true)
            {
                try
                {
                    int streamId;
                    token.Connect(this, moveNext, out streamId);
                    token.Begin(this,streamId);
                    return;
                }
                catch (Exception ex)
                {
                    if (!CassandraConnection.IsStreamRelatedException(ex))
                    {
                        token.Complete(this, null, ex);
                        return;
                    }
                    else if (_alreadyDisposed.IsTaken())
                        return;
                    //else
                        //retry
                }
            }
        }

        void ClbNoQuery(IAsyncResult ar)
        {
            var token = ar.AsyncState as LongToken;
            try
            {
                try
                {
                    object value;
                    token.Process(this, ar, out value);
                    token.Complete(this, value);
                }
                catch (QueryValidationException exc)
                {
                    var decision = GetRetryDecision(token.Query, exc, token.Query != null ? (token.Query.RetryPolicy ?? _policies.RetryPolicy) : _policies.RetryPolicy, token.QueryRetries);
                    if (decision == null)
                    {
                        if (!token.InnerExceptions.ContainsKey(token.Connection.GetHostAdress()))
                            token.InnerExceptions.Add(token.Connection.GetHostAdress(), new List<Exception>());

                        token.InnerExceptions[token.Connection.GetHostAdress()].Add(exc);
                        ExecConn(token, true);
                    }
                    else
                    {
                        switch (decision.DecisionType)
                        {
                            case RetryDecision.RetryDecisionType.Rethrow:
                                token.Complete(this, null, exc);
                                return;
                            case RetryDecision.RetryDecisionType.Retry:
                                if (token.LongActionAc.IsCompleted)
                                    return;
                                token.Consistency = decision.RetryConsistencyLevel.HasValue ? decision.RetryConsistencyLevel.Value : token.Consistency;
                                token.QueryRetries++;

                                if (!token.InnerExceptions.ContainsKey(token.Connection.GetHostAdress()))
                                    token.InnerExceptions.Add(token.Connection.GetHostAdress(), new List<Exception>());

                                token.InnerExceptions[token.Connection.GetHostAdress()].Add(exc);
                                ExecConn(token, false);
                                return;
                            default:
                                token.Complete(this, null);
                                return;
                        }
                    }
                }
            }
            catch (Exception ex)
            {
                if (CassandraConnection.IsStreamRelatedException(ex))
                {
                    if (!token.InnerExceptions.ContainsKey(token.Connection.GetHostAdress()))
                        token.InnerExceptions.Add(token.Connection.GetHostAdress(), new List<Exception>());
                    token.InnerExceptions[token.Connection.GetHostAdress()].Add(ex);
                    ExecConn(token, true);
                }
                else
                    token.Complete(this, null, ex);
            }
        }

        #region Query

        class LongQueryToken : LongToken
        {
            public string CqlQuery;
            public bool IsTracing;
            public Stopwatch StartedAt;
            override public void Connect(Session owner, bool moveNext, out int streamId)
            {
                StartedAt = Stopwatch.StartNew();
                base.Connect(owner, moveNext, out streamId);
            }

            override public void Begin(Session owner, int streamId)
            {
                Connection.BeginQuery(streamId, CqlQuery, owner.ClbNoQuery, this, owner, Consistency, IsTracing);
            }
            override public void Process(Session owner, IAsyncResult ar, out object value)
            {
                value = owner.ProcessRowset(Connection.EndQuery(ar, owner));
            }
            override public void Complete(Session owner, object value, Exception exc = null)
            {
                try
                {                    
                    var ar = LongActionAc as AsyncResult<RowSet>;
                    if (exc != null)
                        ar.Complete(exc);
                    else
                    {
	                    RowSet rowset = value as RowSet;
						if(rowset==null)
							rowset = new RowSet(null,owner,false);
                        rowset.Info.SetTriedHosts(TriedHosts);
                        rowset.Info.SetAchievedConsistency(Consistency);
                        ar.SetResult(rowset);
                        ar.Complete();
					}
                }
                finally
                {                    
                    var ts = StartedAt.ElapsedTicks;
                    CassandraCounters.IncrementCqlQueryCount();
                    CassandraCounters.IncrementCqlQueryBeats((ts * 1000000000));                    
                    CassandraCounters.UpdateQueryTimeRollingAvrg((ts * 1000000000) / Stopwatch.Frequency);
                    CassandraCounters.IncrementCqlQueryBeatsBase();                    
                }
            }
        }

        internal IAsyncResult BeginQuery(string cqlQuery, AsyncCallback callback, object state, ConsistencyLevel consistency = ConsistencyLevel.Default, bool isTracing=false, Query query = null, object sender = null, object tag = null)
        {
            var longActionAc = new AsyncResult<RowSet>(-1, callback, state, this, "SessionQuery", sender, tag);
            var token = new LongQueryToken() { Consistency = consistency, CqlQuery = cqlQuery, Query = query, LongActionAc = longActionAc, IsTracing = isTracing };

            ExecConn(token, false);

            return longActionAc;
        }

        internal RowSet EndQuery(IAsyncResult ar)
        {
            return AsyncResult<RowSet>.End(ar, this, "SessionQuery");
        }

        internal RowSet Query(string cqlQuery, ConsistencyLevel consistency = ConsistencyLevel.Default, bool isTracing = false, Query query = null)
        {
            return EndQuery(BeginQuery(cqlQuery, null, null, consistency,isTracing, query));
        }

        #endregion

        #region Prepare

        readonly ConcurrentDictionary<byte[], string> _preparedQueries = new ConcurrentDictionary<byte[], string>();


        class LongPrepareQueryToken : LongToken
        {
            public string CqlQuery;
            override public void Begin(Session owner, int streamId)
            {
                Connection.BeginPrepareQuery(streamId, CqlQuery, owner.ClbNoQuery, this, owner);
            }
            override public void Process(Session owner, IAsyncResult ar, out object value)
            {
                byte[] id;
                RowSetMetadata metadata;
                owner.ProcessPrepareQuery(Connection.EndPrepareQuery(ar, owner), out metadata, out id);
                value = new KeyValuePair<RowSetMetadata, byte[]>(metadata, id);
            }
            override public void Complete(Session owner, object value, Exception exc = null)
            {
                var ar = LongActionAc as AsyncResult<KeyValuePair<RowSetMetadata, byte[]>>;
                if (exc != null)
                    ar.Complete(exc);
                else
                {
                    var kv = (KeyValuePair<RowSetMetadata, byte[]>)value;
                    ar.SetResult(kv);
                    owner._preparedQueries.AddOrUpdate(kv.Value, CqlQuery, (k, o) => o);
                    ar.Complete();
                }
            }
        }

        internal IAsyncResult BeginPrepareQuery(string cqlQuery, AsyncCallback callback, object state, object sender = null, object tag = null)
        {
            var longActionAc = new AsyncResult<KeyValuePair<RowSetMetadata, byte[]>>(-1, callback, state, this, "SessionPrepareQuery", sender, tag);
            var token = new LongPrepareQueryToken() { Consistency = ConsistencyLevel.Default, CqlQuery = cqlQuery, LongActionAc = longActionAc };

            ExecConn(token, false);

            return longActionAc;
        }

        internal byte[] EndPrepareQuery(IAsyncResult ar, out RowSetMetadata metadata)
        {
            var longActionAc = ar as AsyncResult<KeyValuePair<RowSetMetadata, byte[]>>;
            var ret = AsyncResult<KeyValuePair<RowSetMetadata, byte[]>>.End(ar, this, "SessionPrepareQuery");
            metadata = ret.Key;
            return ret.Value;
        }

        internal byte[] PrepareQuery(string cqlQuery, out RowSetMetadata metadata)
        {
            var ar = BeginPrepareQuery(cqlQuery, null, null, null);
            return EndPrepareQuery(ar, out metadata);
        }


        #endregion

        #region ExecuteQuery

        class LongExecuteQueryToken : LongToken
        {
            public byte[] Id;
            public string cql;
            public RowSetMetadata Metadata;
            public object[] Values;
            public bool IsTracinig;
            public Stopwatch StartedAt;

            override public void Connect(Session owner, bool moveNext, out int streamId)
            {
                StartedAt = Stopwatch.StartNew();
                base.Connect(owner, moveNext, out streamId);
            }
            
            override public void Begin(Session owner,int streamId)
            {
                Connection.BeginExecuteQuery(streamId, Id, cql, Metadata, Values, owner.ClbNoQuery, this, owner, Consistency, IsTracinig);
            }
            override public void Process(Session owner, IAsyncResult ar, out object value)
            {
                value = owner.ProcessRowset(Connection.EndExecuteQuery(ar, owner));
            }
            override public void Complete(Session owner, object value, Exception exc = null)
            {
                try
                {
                    var ar = LongActionAc as AsyncResult<RowSet>;
                    if (exc != null)
                        ar.Complete(exc);
                    else
                    {
                        RowSet rowset = value as RowSet;
                        if (rowset == null)
                            rowset = new RowSet(null, owner, false);
                        rowset.Info.SetTriedHosts(TriedHosts);
                        rowset.Info.SetAchievedConsistency(Consistency);
                        ar.SetResult(rowset);
                        ar.Complete();
                    }
                }
                finally
                {
                    var ts = StartedAt.ElapsedTicks;
                    CassandraCounters.IncrementCqlQueryCount();
                    CassandraCounters.IncrementCqlQueryBeats((ts * 1000000000));
                    CassandraCounters.UpdateQueryTimeRollingAvrg((ts * 1000000000) / Stopwatch.Frequency);
                    CassandraCounters.IncrementCqlQueryBeatsBase();
                }
            }
        }

        internal IAsyncResult BeginExecuteQuery(byte[] id, RowSetMetadata metadata, object[] values, AsyncCallback callback, object state, ConsistencyLevel consistency = ConsistencyLevel.Default, Query query = null, object sender = null, object tag = null, bool isTracing=false)
        {
            var longActionAc = new AsyncResult<RowSet>(-1, callback, state, this, "SessionExecuteQuery", sender, tag);
            var token = new LongExecuteQueryToken() { Consistency = consistency, Id = id, cql= _preparedQueries[id], Metadata = metadata, Values = values, Query = query, LongActionAc = longActionAc, IsTracinig = isTracing};

            ExecConn(token, false);

            return longActionAc;
        }

        internal RowSet EndExecuteQuery(IAsyncResult ar)
        {
            var longActionAc = ar as AsyncResult<RowSet>;
            return AsyncResult<RowSet>.End(ar, this, "SessionExecuteQuery");
        }

        internal RowSet ExecuteQuery(byte[] id, RowSetMetadata metadata, object[] values, ConsistencyLevel consistency = ConsistencyLevel.Default, Query query = null, bool isTracing=false)
        {
            var ar = BeginExecuteQuery(id,metadata,values, null, null, consistency, query, isTracing);
            return EndExecuteQuery(ar);
        }

        #endregion

        internal const long MaxSchemaAgreementWaitMs = 10000;
        internal const string SelectSchemaPeers = "SELECT peer, rpc_address, schema_version FROM system.peers";
        internal const string SelectSchemaLocal = "SELECT schema_version FROM system.local WHERE key='local'";
        internal static IPAddress bindAllAddress = new IPAddress(new byte[4]);


        public void WaitForSchemaAgreement(RowSet rs)
        {
            WaitForSchemaAgreement(rs.Info.QueriedHost);
        }

        public bool WaitForSchemaAgreement(IPAddress forHost)
        {
            var start = DateTimeOffset.Now;
            long elapsed = 0;
            while (elapsed < MaxSchemaAgreementWaitMs)
            {
                var versions = new HashSet<Guid>();

                int streamId1;
                int streamId2;
                CassandraConnection connection;
                {
                    var localhost = _cluster.Metadata.GetHost(forHost);
                    var iterLiof = new List<Host>() { localhost }.GetEnumerator();
                    iterLiof.MoveNext();
                    List<IPAddress> tr = new List<IPAddress>();
                    Dictionary<IPAddress, List<Exception>> exx = new Dictionary<IPAddress, List<Exception>>();

                    connection = Connect(iterLiof, tr, exx, out streamId1);
                    while (true)
                    {
                        try
                        {
                            streamId2 = connection.AllocateStreamId();
                            break;
                        }
                        catch (CassandraConnection.StreamAllocationException)
                        {
                            Thread.Sleep(100);
                        }
                    }
                }
                {

                    using (var outp = connection.Query(streamId1, SelectSchemaPeers, ConsistencyLevel.Default, false))
                    {
                        if (outp is OutputRows)
                        {
                            var rowset = new RowSet((outp as OutputRows), null, false);
                            foreach (var row in rowset.GetRows())
                            {
                                if (row.IsNull("rpc_address") || row.IsNull("schema_version"))
                                    continue;

                                var rpc = row.GetValue<IPEndPoint>("rpc_address").Address;
                                if (rpc.Equals(bindAllAddress))
                                {
                                    if (!row.IsNull("peer"))
                                        rpc = row.GetValue<IPEndPoint>("peer").Address;
                                }

                                Host peer = _cluster.Metadata.GetHost(rpc);
                                if (peer != null && peer.IsConsiderablyUp)
                                    versions.Add(row.GetValue<Guid>("schema_version"));
                            }
                        }
                    }
                }

                {
                    using (var outp = connection.Query(streamId2, SelectSchemaLocal, ConsistencyLevel.Default, false))
                    {
                        if (outp is OutputRows)
                        {
                            var rowset = new RowSet((outp as OutputRows), null, false);
                            // Update cluster name, DC and rack for the one node we are connected to
                            foreach (var localRow in rowset.GetRows())
                                if (!localRow.IsNull("schema_version"))
                                {
                                    versions.Add(localRow.GetValue<Guid>("schema_version"));
                                    break;
                                }
                        }
                    }
                }


                if (versions.Count <= 1)
                    return true;

                // let's not flood the node too much
                Thread.Sleep(200);
                elapsed = (long)(DateTimeOffset.Now - start).TotalMilliseconds;
            }

            return false;
        }

#if ERRORINJECTION
        public void SimulateSingleConnectionDown()
        {
            if (_connectionPool.Count > 0)
            {
                var endpoints = new List<IPAddress>(_connectionPool.Keys);
                var hostidx = StaticRandom.Instance.Next(endpoints.Count);
                var endpoint = endpoints[hostidx];
                ConcurrentDictionary<Guid, CassandraConnection> pool;
                if (_connectionPool.TryGetValue(endpoint, out pool))
                {
                    var items = new List<Guid>(pool.Keys);
                    if (items.Count == 0)
                        return;
                    var conidx = StaticRandom.Instance.Next(items.Count);
                    var k = items[conidx];
                    CassandraConnection con;
                    if (pool.TryGetValue(k, out con))
                        con.KillSocket();
                }
            }
        }
#endif
    }

    public static class ReplicationStrategies
    {
        public const string NetworkTopologyStrategy = "NetworkTopologyStrategy";
        public const string SimpleStrategy = "SimpleStrategy";


        /// <summary>
        ///  Returns replication property for SimpleStrategy.
        /// </summary>        
        /// <param name="replication_factor">Replication factor for the whole cluster.</param>
        /// <returns>a dictionary of replication property sub-options.</returns>         
        public static Dictionary<string, string> CreateSimpleStrategyReplicationProperty(int replication_factor)
        {
            return new Dictionary<string, string> { { "class", SimpleStrategy }, { "replication_factor", replication_factor.ToString() } };
        }


        /// <summary>
        ///  Returns replication property for NetworkTopologyStrategy.
        /// </summary>        
        /// <param name="datacenters_replication_factors">Dictionary in which key is the name of a data-center,
        /// value is a replication factor for that data-center.</param>
        /// <returns>a dictionary of replication property sub-options.</returns>         
        public static Dictionary<string, string> CreateNetworkTopologyStrategyReplicationProperty(Dictionary<string, int> datacenters_replication_factors)
        {
            Dictionary<string, string> result = new Dictionary<string, string> { { "class", NetworkTopologyStrategy } };
            if (datacenters_replication_factors.Count > 0)
                foreach (var datacenter in datacenters_replication_factors)
                    result.Add(datacenter.Key, datacenter.Value.ToString());
            return result;
        }


        /// <summary>
        ///  Returns replication property for other replication strategy. 
        ///  Use it only if there is no dedicated method that creates replication property for specified replication strategy.
        /// </summary>
        /// <param name="strategy_class">Name of replication strategy.</param>
        /// <param name="sub_options">Dictionary in which key is the name of sub-option,
        /// value is a value for that sub-option.</param>
        /// <returns>a dictionary of replication property sub-options.</returns>         
        public static Dictionary<string, string> CreateReplicationProperty(string strategy_class, Dictionary<string, string> sub_options)
        {
            Dictionary<string, string> result = new Dictionary<string, string> { { "class", strategy_class } };
            if (sub_options.Count > 0)
                foreach (var elem in sub_options)
                    result.Add(elem.Key, elem.Value);
            return result;
        }
    }

}
>>>>>>> 89de1dbb
<|MERGE_RESOLUTION|>--- conflicted
+++ resolved
@@ -1,4 +1,3 @@
-<<<<<<< HEAD
 //
 //      Copyright (C) 2012 DataStax Inc.
 //
@@ -46,6 +45,15 @@
         /// Gets name of currently used keyspace. 
         /// </summary>
         public string Keyspace { get { return _keyspace; } }
+
+        internal Policies Policies
+        {
+            get
+            {
+                return _policies;
+            }
+        }
+
         private string _keyspace;
         private int _binaryProtocolVersion;
 
@@ -1344,1235 +1352,4 @@
         }
     }
 
-}
-=======
-//
-//      Copyright (C) 2012 DataStax Inc.
-//
-//   Licensed under the Apache License, Version 2.0 (the "License");
-//   you may not use this file except in compliance with the License.
-//   You may obtain a copy of the License at
-//
-//      http://www.apache.org/licenses/LICENSE-2.0
-//
-//   Unless required by applicable law or agreed to in writing, software
-//   distributed under the License is distributed on an "AS IS" BASIS,
-//   WITHOUT WARRANTIES OR CONDITIONS OF ANY KIND, either express or implied.
-//   See the License for the specific language governing permissions and
-//   limitations under the License.
-//
-﻿using System;
-using System.Collections.Generic;
-using System.Net;
-using System.Threading;
-using System.Diagnostics;
-using System.Text.RegularExpressions;
-using System.Collections.Concurrent;
-
-namespace Cassandra
-{
-
-    public class Session : IDisposable
-    {
-        internal Guid Guid;
-
-        private readonly Logger _logger = new Logger(typeof(Session));
-        
-        private readonly Cluster _cluster;
-
-        internal readonly Policies _policies;
-        private readonly ProtocolOptions _protocolOptions;
-        private readonly PoolingOptions _poolingOptions;
-        private readonly SocketOptions _socketOptions;
-        private readonly ClientOptions _clientOptions;
-        private readonly IAuthProvider _authProvider;
-        private readonly IAuthInfoProvider _authInfoProvider;
-        
-        /// <summary>
-        /// Gets name of currently used keyspace. 
-        /// </summary>
-        public string Keyspace { get { return _keyspace; } }
-
-        internal Policies Policies
-        {
-            get
-            {
-                return _policies;
-            }
-        }
-
-        private string _keyspace;
-
-        public Cluster Cluster { get { return _cluster; } }
-
-        readonly ConcurrentDictionary<IPAddress, ConcurrentDictionary<Guid, CassandraConnection>> _connectionPool = new ConcurrentDictionary<IPAddress, ConcurrentDictionary<Guid, CassandraConnection>>();
-        readonly ConcurrentDictionary<IPAddress, AtomicValue<int>> _allocatedConnections = new ConcurrentDictionary<IPAddress, AtomicValue<int>>();
-
-        readonly Timer _trashcanCleaner = null;
-
-        internal Session(Cluster cluster,
-                         Policies policies,
-                         ProtocolOptions protocolOptions,
-                         PoolingOptions poolingOptions,
-                         SocketOptions socketOptions,
-                         ClientOptions clientOptions,
-                         IAuthProvider authProvider,
-                         IAuthInfoProvider authInfoProvider,
-                         string keyspace, bool init)
-        {
-            try
-            {
-                this._cluster = cluster;
-
-                this._protocolOptions = protocolOptions;
-                this._poolingOptions = poolingOptions;
-                this._socketOptions = socketOptions;
-                this._clientOptions = clientOptions;
-                this._authProvider = authProvider;
-                this._authInfoProvider = authInfoProvider;
-
-                this._policies = policies ?? Policies.DefaultPolicies;
-
-                this._policies.LoadBalancingPolicy.Initialize(_cluster);
-
-                _keyspace = keyspace ?? clientOptions.DefaultKeyspace;
-
-                Guid = Guid.NewGuid();
-
-                _trashcanCleaner = new Timer(TranscanCleanup, null, Timeout.Infinite, Timeout.Infinite);
-
-                if (init)
-                {
-                    var ci = this._policies.LoadBalancingPolicy.NewQueryPlan(null).GetEnumerator();
-                    if (!ci.MoveNext())
-                    {
-                        var ex = new NoHostAvailableException(new Dictionary<IPAddress, List<Exception>>());
-                        _logger.Error(ex.Message);
-                        throw ex;
-                    }
-
-                    var triedHosts = new List<IPAddress>();
-                    var innerExceptions = new Dictionary<IPAddress, List<Exception>>();
-                    int streamId;
-                    var con = Connect(ci, triedHosts, innerExceptions, out streamId);
-                    con.FreeStreamId(streamId);
-                }
-            }
-            catch
-            {
-                InternalDispose();
-                throw;
-            }
-        }
-
-        readonly ConcurrentDictionary<IPAddress, ConcurrentDictionary<Guid, CassandraConnection>> _trashcan = new ConcurrentDictionary<IPAddress, ConcurrentDictionary<Guid, CassandraConnection>>();
-
-        void TranscanCleanup(object state)
-        {
-            _trashcanCleaner.Change(Timeout.Infinite, Timeout.Infinite);
-
-            foreach (var kv in _trashcan)
-            {
-                foreach(var ckv in kv.Value)
-                {
-                    CassandraConnection conn;
-                    if(kv.Value.TryRemove(ckv.Key,out conn))
-                    {
-                        if (conn.IsEmpty())
-                        {
-                            _logger.Info("Connection trashed");
-                            FreeConnection(conn);
-                        }
-                        else
-                        {
-                            kv.Value.TryAdd(conn.Guid,conn);
-                        }
-                    }
-                }
-            }
-        }
-
-        void TrashcanPut(CassandraConnection conn)
-        {
-            RETRY:
-            if (!_trashcan.ContainsKey(conn.GetHostAdress()))
-                _trashcan.TryAdd(conn.GetHostAdress(), new ConcurrentDictionary<Guid, CassandraConnection>());
-
-            ConcurrentDictionary<Guid, CassandraConnection> trashes;
-            if (_trashcan.TryGetValue(conn.GetHostAdress(), out trashes))
-                trashes.TryAdd(conn.Guid,conn);
-            else
-                goto RETRY;
-
-            _trashcanCleaner.Change(10000, Timeout.Infinite);
-        }
-
-        CassandraConnection TrashcanRecycle(IPAddress addr)
-        {
-            if (!_trashcan.ContainsKey(addr))
-                return null;
-
-            ConcurrentDictionary<Guid, CassandraConnection> trashes;
-            if (_trashcan.TryGetValue(addr, out trashes))
-            {
-                foreach(var ckv in trashes)
-                {
-                    CassandraConnection conn;
-                    if(trashes.TryRemove(ckv.Key,out conn))
-                        return conn;
-                }
-            }
-
-            return null;
-        }
-
-        internal CassandraConnection Connect(IEnumerator<Host> hostsIter, List<IPAddress> triedHosts, Dictionary<IPAddress, List<Exception>> innerExceptions, out int streamId)
-        {
-            CheckDisposed();
-
-            while (true)
-            {
-                var currentHost = hostsIter.Current;
-                if (currentHost == null)
-                {
-                    var ex = new NoHostAvailableException(innerExceptions);
-                    _logger.Error("All hosts are not responding.", ex);
-                    throw ex;
-                }
-                if (currentHost.IsConsiderablyUp)
-                {
-                    triedHosts.Add(currentHost.Address);
-                    var hostDistance = _policies.LoadBalancingPolicy.Distance(currentHost);
-                RETRY_GET_POOL:
-                    if (!_connectionPool.ContainsKey(currentHost.Address))
-                        _connectionPool.TryAdd(currentHost.Address, new ConcurrentDictionary<Guid, CassandraConnection>());
-
-                    ConcurrentDictionary<Guid, CassandraConnection> pool;
-
-                    if (!_connectionPool.TryGetValue(currentHost.Address, out pool))
-                        goto RETRY_GET_POOL;
-
-//                    CassandraCounters.SetConnectionsCount(currentHost.Address, pool.Count);
-                    foreach (var kv in pool)
-                    {
-                        CassandraConnection conn = kv.Value;
-                        if (!conn.IsHealthy)
-                        {
-                            CassandraConnection cc;
-                            if(pool.TryRemove(conn.Guid, out cc))
-                                FreeConnection(cc);
-                        }
-                        else
-                        {
-                            if (!conn.IsBusy(_poolingOptions.GetMaxSimultaneousRequestsPerConnectionTreshold(hostDistance)))
-                            {
-                                streamId = conn.AllocateStreamId();
-                                return conn;
-                            }
-                            else
-                            {
-                                if (pool.Count > _poolingOptions.GetCoreConnectionsPerHost(hostDistance))
-                                {
-                                    if (conn.IsFree(_poolingOptions.GetMinSimultaneousRequestsPerConnectionTreshold(hostDistance)))
-                                    {
-                                        CassandraConnection cc;
-                                        if (pool.TryRemove(conn.Guid, out cc))
-                                            TrashcanPut(cc);
-                                    }
-                                }
-                            }
-                        }
-                    }
-                    {
-
-                        var conn = TrashcanRecycle(currentHost.Address);
-                        if (conn != null)
-                        {
-                            if (!conn.IsHealthy)
-                                FreeConnection(conn);
-                            else
-                            {
-                                pool.TryAdd(conn.Guid, conn);
-                                streamId = conn.AllocateStreamId();
-                                return conn;
-                            }
-                        }
-                        // if not recycled
-                        {
-                            Exception outExc;
-                            conn = AllocateConnection(currentHost.Address, hostDistance, out outExc);
-                            if (conn != null)
-                            {
-                                if (_cluster.Metadata != null)
-                                    _cluster.Metadata.BringUpHost(currentHost.Address, this);
-                                pool.TryAdd(conn.Guid, conn);
-                                streamId = conn.AllocateStreamId();
-                                return conn;
-                            }
-                            else
-                            {
-                                if (!innerExceptions.ContainsKey(currentHost.Address))
-                                    innerExceptions.Add(currentHost.Address, new List<Exception>());
-                                innerExceptions[currentHost.Address].Add(outExc);
-                                _logger.Info("New connection attempt failed - goto another host.");
-                            }
-                        }
-                    }
-                }
-
-                _logger.Verbose(string.Format("Currently tried host: {0} have all of connections busy. Switching to the next host.", currentHost.Address));
-
-                if (!hostsIter.MoveNext())
-                {
-                    var ex = new NoHostAvailableException(innerExceptions);
-                    _logger.Error("Cannot connect to any host from pool.", ex);
-                    throw ex;
-                }
-            }
-        }
-
-
-        internal void HostIsDown(IPAddress endpoint)
-        {
-			var metadata = _cluster.Metadata;
-            if(metadata!=null)
-                metadata.SetDownHost(endpoint, this);
-        }
-
-        void FreeConnection(CassandraConnection connection)
-        {
-            connection.Dispose();
-            AtomicValue<int> val;
-            _allocatedConnections.TryGetValue(connection.GetHostAdress(), out val);
-            var no = Interlocked.Decrement(ref val.RawValue);
-        }
-
-        CassandraConnection AllocateConnection(IPAddress endPoint, HostDistance hostDistance, out Exception outExc)
-        {
-            CassandraConnection nconn = null;
-            outExc = null;
-
-            try
-            {
-                int no = 1;
-                if (!_allocatedConnections.TryAdd(endPoint, new AtomicValue<int>(1)))
-                {
-                    AtomicValue<int> val;
-                    _allocatedConnections.TryGetValue(endPoint, out val);
-                    no = Interlocked.Increment(ref val.RawValue);
-                    if (no > _poolingOptions.GetMaxConnectionPerHost(hostDistance))
-                    {
-                        Interlocked.Decrement(ref val.RawValue);
-                        outExc = new ToManyConnectionsPerHost();
-                        return null;
-                    }
-                }
-
-                nconn = new CassandraConnection(this, endPoint, _protocolOptions, _socketOptions, _clientOptions, _authProvider, _authInfoProvider);
-
-                var streamId = nconn.AllocateStreamId();
-
-                var options = ProcessExecuteOptions(nconn.ExecuteOptions(streamId));
-
-                if (!string.IsNullOrEmpty(_keyspace))
-                    nconn.SetKeyspace(_keyspace);
-            }
-            catch (Exception ex)
-            {
-                if (nconn != null)
-                {
-                    nconn.Dispose();
-                    nconn = null;
-                }
-
-                AtomicValue<int> val;
-                _allocatedConnections.TryGetValue(endPoint, out val);
-                Interlocked.Decrement(ref val.RawValue); 
-
-                if (CassandraConnection.IsStreamRelatedException(ex))
-                {
-                    HostIsDown(endPoint);
-                    outExc = ex;
-                    return null;
-                }
-                else
-                    throw ex;
-            }
-
-            _logger.Info("Allocated new connection");            
-            
-            return nconn;
-        }
-        
-
-
-        /// <summary>
-        ///  Creates new keyspace in current cluster.        
-        /// </summary>
-        /// <param name="keyspace_name">Name of keyspace to be created.</param>
-        /// <param name="replication">Replication property for this keyspace.
-        /// To set it, refer to the <see cref="ReplicationStrategies"/> class methods. 
-        /// It is a dictionary of replication property sub-options where key is a sub-option name and value is a value for that sub-option. 
-        /// <p>Default value is <code>'SimpleStrategy'</code> with <code>'replication_factor' = 1</code></p></param>
-        /// <param name="durable_writes">Whether to use the commit log for updates on this keyspace. Default is set to <code>true</code>.</param>
-        public void CreateKeyspace(string keyspace_name, Dictionary<string, string> replication = null, bool durable_writes = true)
-        {
-            WaitForSchemaAgreement(
-                Query(CqlQueryTools.GetCreateKeyspaceCQL(keyspace_name, replication, durable_writes), ConsistencyLevel.Default));
-            _logger.Info("Keyspace [" + keyspace_name + "] has been successfully CREATED.");
-        }
-
-
-        /// <summary>
-        ///  Creates new keyspace in current cluster.
-        ///  If keyspace with specified name already exists, then this method does nothing.
-        /// </summary>
-        /// <param name="keyspace_name">Name of keyspace to be created.</param>
-        /// <param name="replication">Replication property for this keyspace.
-        /// To set it, refer to the <see cref="ReplicationStrategies"/> class methods. 
-        /// It is a dictionary of replication property sub-options where key is a sub-option name and value is a value for that sub-option.
-        /// <p>Default value is <code>'SimpleStrategy'</code> with <code>'replication_factor' = 2</code></p></param>
-        /// <param name="durable_writes">Whether to use the commit log for updates on this keyspace. Default is set to <code>true</code>.</param>
-        public void CreateKeyspaceIfNotExists(string keyspace_name, Dictionary<string, string> replication = null, bool durable_writes = true)
-        {
-            try
-            {                
-                CreateKeyspace(keyspace_name, replication, durable_writes);
-            }
-            catch (AlreadyExistsException)
-            {
-                _logger.Info(string.Format("Cannot CREATE keyspace:  {0}  because it already exists.", keyspace_name));                
-            }
-        }
-
-        /// <summary>
-        ///  Deletes specified keyspace from current cluster.
-        ///  If keyspace with specified name does not exist, then exception will be thrown.
-        /// </summary>
-        /// <param name="keyspace_name">Name of keyspace to be deleted.</param>
-        public void DeleteKeyspace(string keyspace_name)
-        {
-            WaitForSchemaAgreement(
-                Query(CqlQueryTools.GetDropKeyspaceCQL(keyspace_name), ConsistencyLevel.Default));
-            _logger.Info("Keyspace [" + keyspace_name + "] has been successfully DELETED");
-        }
-
-        /// <summary>
-        ///  Deletes specified keyspace from current cluster.
-        ///  If keyspace with specified name does not exist, then this method does nothing.
-        /// </summary>
-        /// <param name="keyspace_name">Name of keyspace to be deleted.</param>
-        public void DeleteKeyspaceIfExists(string keyspace_name)
-        {
-            try
-            {
-                DeleteKeyspace(keyspace_name);
-            }
-            catch (InvalidConfigurationInQueryException)
-            {
-                _logger.Info(string.Format("Cannot DELETE keyspace:  {0}  because it not exists.", keyspace_name));
-            }
-        }
-
-        /// <summary>
-        ///  Switches to the specified keyspace.
-        /// </summary>
-        /// <param name="keyspace_name">Name of keyspace that is to be used.</param>
-        public void ChangeKeyspace(string keyspace_name)
-        {
-            Execute(CqlQueryTools.GetUseKeyspaceCQL(keyspace_name));
-        }
-
-        private void SetKeyspace(string keyspace_name)
-        {
-            foreach (var kv in _connectionPool)
-            {
-                foreach (var kvv in kv.Value)
-                {
-                    var conn = kvv.Value;
-                    if (conn.IsHealthy)
-                        conn.SetKeyspace(keyspace_name);
-                }
-            }
-            foreach (var kv in _trashcan)
-            {
-                foreach (var ckv in kv.Value)
-                {
-                    if (ckv.Value.IsHealthy)
-                        ckv.Value.SetKeyspace(keyspace_name);
-                }
-            }
-            this._keyspace = keyspace_name;
-            _logger.Info("Changed keyspace to [" + this._keyspace + "]");
-        }
-
-        BoolSwitch _alreadyDisposed = new BoolSwitch();
-
-        void CheckDisposed()
-        {
-            if (_alreadyDisposed.IsTaken())
-                throw new ObjectDisposedException("CassandraSession");
-        }
-
-        internal void InternalDispose()
-        {
-            if (!_alreadyDisposed.TryTake())
-                return;
-
-            _trashcanCleaner.Change(Timeout.Infinite, Timeout.Infinite);
-
-            foreach (var kv in _connectionPool)
-                foreach (var kvv in kv.Value)
-                {
-                    var conn = kvv.Value;
-                    FreeConnection(conn);
-                }
-            foreach (var kv in _trashcan)
-                foreach (var ckv in kv.Value)
-                    FreeConnection(ckv.Value);
-        }
-
-        public void Dispose()
-        {
-            InternalDispose();
-            Cluster.SessionDisposed(this);
-        }
-
-        ~Session()
-        {
-            Dispose();
-        }
-
-        #region Execute
-
-        private ConcurrentDictionary<long, IAsyncResult> _startedActons = new ConcurrentDictionary<long, IAsyncResult>();
-
-        public IAsyncResult BeginExecute(Query query, object tag, AsyncCallback callback, object state)
-        {
-            var ar = query.BeginSessionExecute(this, tag, callback, state) as AsyncResultNoResult;
-            _startedActons.TryAdd(ar.Id, ar);
-            return ar;
-        }
-
-        public IAsyncResult BeginExecute(Query query, AsyncCallback callback, object state)
-        {
-            var ar = query.BeginSessionExecute(this, null, callback, state) as AsyncResultNoResult;
-            _startedActons.TryAdd(ar.Id, ar) ;
-            return ar;
-        }
-
-        public static object GetTag(IAsyncResult ar)
-        {
-            var longActionAc = ar as AsyncResult<RowSet>;
-            return longActionAc.Tag;
-        }
-
-        public RowSet EndExecute(IAsyncResult ar)
-        {
-            var longActionAc = ar as AsyncResult<RowSet>;
-            IAsyncResult oar;
-            _startedActons.TryRemove(longActionAc.Id, out oar);
-            var ret = (longActionAc.AsyncSender as Query).EndSessionExecute(this, ar);
-            return ret;
-        }
-
-        internal void WaitForAllPendingActions(int timeoutMs)
-        {
-            while (_startedActons.Count > 0)
-            {
-                var it = _startedActons.GetEnumerator();
-                it.MoveNext();
-                var ar = it.Current.Value as AsyncResultNoResult;
-                ar.AsyncWaitHandle.WaitOne(timeoutMs);
-                IAsyncResult oar;
-                _startedActons.TryRemove(ar.Id, out oar);
-            }
-        }
-
-        public RowSet Execute(Query query)
-        {
-            return EndExecute(BeginExecute(query, null, null));
-        }
-
-        public IAsyncResult BeginExecute(string cqlQuery, ConsistencyLevel consistency, object tag, AsyncCallback callback, object state)
-        {
-            return BeginExecute(new SimpleStatement(cqlQuery).SetConsistencyLevel(consistency), tag, callback, state);
-        }
-
-        public IAsyncResult BeginExecute(string cqlQuery, ConsistencyLevel consistency, AsyncCallback callback, object state)
-        {
-            return BeginExecute(new SimpleStatement(cqlQuery).SetConsistencyLevel(consistency), null, callback, state);
-        }
-
-        public RowSet Execute(string cqlQuery, ConsistencyLevel consistency = ConsistencyLevel.Default)
-        {
-            return Execute(new SimpleStatement(cqlQuery).SetConsistencyLevel(consistency));
-        }
-
-
-        #endregion
-
-        #region Prepare
-
-        public IAsyncResult BeginPrepare(string cqlQuery, AsyncCallback callback, object state)
-        {
-            var ar = BeginPrepareQuery(cqlQuery, callback, state) as AsyncResultNoResult;
-            _startedActons.TryAdd(ar.Id, ar);
-            return ar;
-        }
-
-        public PreparedStatement EndPrepare(IAsyncResult ar)
-        {
-            IAsyncResult oar;
-            _startedActons.TryRemove((ar as AsyncResultNoResult).Id, out oar);
-            RowSetMetadata metadata;
-            var id = EndPrepareQuery(ar, out metadata);
-            return new PreparedStatement(metadata, id);
-        }
-
-        public PreparedStatement Prepare(string cqlQuery)
-        {
-            return EndPrepare(BeginPrepare(cqlQuery, null, null));
-        }
-        
-        #endregion
-
-        static RetryDecision GetRetryDecision(Query query, QueryValidationException exc, IRetryPolicy policy, int queryRetries)
-        {
-            if (exc is OverloadedException) return RetryDecision.Retry(null);
-            else if (exc is IsBootstrappingException) return RetryDecision.Retry(null);
-            else if (exc is TruncateException) return RetryDecision.Retry(null);
-
-            else if (exc is ReadTimeoutException)
-            {
-                var e = exc as ReadTimeoutException;
-                return policy.OnReadTimeout(query, e.ConsistencyLevel, e.RequiredAcknowledgements, e.ReceivedAcknowledgements, e.WasDataRetrieved, queryRetries);
-            }
-            else if (exc is WriteTimeoutException)
-            {
-                var e = exc as WriteTimeoutException;
-                return policy.OnWriteTimeout(query, e.ConsistencyLevel, e.WriteType, e.RequiredAcknowledgements, e.ReceivedAcknowledgements, queryRetries);
-            }
-            else if (exc is UnavailableException)
-            {
-                var e = exc as UnavailableException;
-                return policy.OnUnavailable(query, e.Consistency, e.RequiredReplicas, e.AliveReplicas, queryRetries);
-            }
-
-            else if (exc is AlreadyExistsException) return RetryDecision.Rethrow();
-            else if (exc is InvalidConfigurationInQueryException) return RetryDecision.Rethrow();
-            else if (exc is PreparedQueryNotFoundException) return RetryDecision.Rethrow();
-            else if (exc is ProtocolErrorException) return RetryDecision.Rethrow();
-            else if (exc is InvalidQueryException) return RetryDecision.Rethrow();
-            else if (exc is UnauthorizedException) return RetryDecision.Rethrow();
-            else if (exc is SyntaxError) return RetryDecision.Rethrow();
-
-            else if (exc is ServerErrorException) return null;
-            else return null;
-        }
-
-        private IDictionary<string, string[]> ProcessExecuteOptions(IOutput outp)
-        {
-            using (outp)
-            {
-                if (outp is OutputError)
-                {
-                    var ex = (outp as OutputError).CreateException();
-                    _logger.Error(ex);
-                    throw ex;
-                }
-                else if (outp is OutputOptions)
-                {
-                    return (outp as OutputOptions).Options;
-                }
-                else
-                {
-                    var ex = new DriverInternalError("Unexpected output kind");
-                    _logger.Error("Prepared Query has returned an unexpected output kind.", ex);
-                    throw ex;
-                }
-            }
-        }
-
-        private void ProcessPrepareQuery(IOutput outp, out RowSetMetadata metadata, out byte[] queryId)
-        {
-            using (outp)
-            {
-                if (outp is OutputError)
-                {
-                    var ex = (outp as OutputError).CreateException();
-                    _logger.Error(ex);
-                    throw ex; 
-                }
-                else if (outp is OutputPrepared)
-                {
-                    queryId = (outp as OutputPrepared).QueryID;
-                    metadata = (outp as OutputPrepared).Metadata;
-                    _logger.Info("Prepared Query has been successfully processed.");
-                    return; //ok
-                }
-                else
-                {
-                    var ex = new DriverInternalError("Unexpected output kind");
-                    _logger.Error("Prepared Query has returned an unexpected output kind.", ex);
-                    throw ex; 
-                }
-            }
-        }
-
-        private RowSet ProcessRowset(IOutput outp)
-        {
-            bool ok = false;
-            try
-            {
-                if (outp is OutputError)
-                {
-                    var ex = (outp as OutputError).CreateException();
-                    _logger.Error(ex);
-                    throw ex;
-                }
-                else if (outp is OutputVoid)
-                    return new RowSet(outp as OutputVoid, this);
-                else if (outp is OutputSchemaChange)
-                    return new RowSet(outp as OutputSchemaChange, this);
-                else if (outp is OutputSetKeyspace)
-                {
-                    SetKeyspace((outp as OutputSetKeyspace).Value);
-                    return new RowSet(outp as OutputSetKeyspace, this);
-                }
-                else if (outp is OutputRows)
-                {
-                    ok = true;
-                    return new RowSet(outp as OutputRows, this, true);
-                }
-                else
-                {
-                    var ex = new DriverInternalError("Unexpected output kind");
-                    _logger.Error(ex);
-                    throw ex; 
-                }
-            }
-            finally
-            {
-                if (!ok)
-                    outp.Dispose();
-            }
-        }
-
-        abstract class LongToken
-        {
-            private readonly Logger _logger = new Logger(typeof(LongToken));
-            public CassandraConnection Connection;
-            public ConsistencyLevel Consistency;
-            public Query Query;
-            private IEnumerator<Host> _hostsIter = null;
-            public IAsyncResult LongActionAc;
-            public readonly Dictionary<IPAddress, List<Exception>> InnerExceptions = new Dictionary<IPAddress, List<Exception>>();
-            public readonly List<IPAddress> TriedHosts = new List<IPAddress>();
-            public int QueryRetries = 0;
-            virtual public void Connect(Session owner, bool moveNext, out int streamId)
-            {
-                if (_hostsIter == null)
-                {
-                    _hostsIter = owner._policies.LoadBalancingPolicy.NewQueryPlan(Query).GetEnumerator();
-                    if (!_hostsIter.MoveNext())
-                    {
-                        var ex = new NoHostAvailableException(new Dictionary<IPAddress, List<Exception>>());
-                        _logger.Error(ex);
-                        throw ex;
-                    }
-                }
-                else
-                {
-                    if (moveNext)
-                        if (!_hostsIter.MoveNext())
-                        {
-                            var ex = new NoHostAvailableException(InnerExceptions);
-                            _logger.Error(ex);
-                            throw ex;
-                        }
-                }
-
-                Connection = owner.Connect(_hostsIter, TriedHosts, InnerExceptions, out streamId);
-            }
-            abstract public void Begin(Session owner, int steamId);
-            abstract public void Process(Session owner, IAsyncResult ar, out object value);
-            abstract public void Complete(Session owner, object value, Exception exc = null);
-        }
-
-        void ExecConn(LongToken token, bool moveNext)
-        {
-            while (true)
-            {
-                try
-                {
-                    int streamId;
-                    token.Connect(this, moveNext, out streamId);
-                    token.Begin(this,streamId);
-                    return;
-                }
-                catch (Exception ex)
-                {
-                    if (!CassandraConnection.IsStreamRelatedException(ex))
-                    {
-                        token.Complete(this, null, ex);
-                        return;
-                    }
-                    else if (_alreadyDisposed.IsTaken())
-                        return;
-                    //else
-                        //retry
-                }
-            }
-        }
-
-        void ClbNoQuery(IAsyncResult ar)
-        {
-            var token = ar.AsyncState as LongToken;
-            try
-            {
-                try
-                {
-                    object value;
-                    token.Process(this, ar, out value);
-                    token.Complete(this, value);
-                }
-                catch (QueryValidationException exc)
-                {
-                    var decision = GetRetryDecision(token.Query, exc, token.Query != null ? (token.Query.RetryPolicy ?? _policies.RetryPolicy) : _policies.RetryPolicy, token.QueryRetries);
-                    if (decision == null)
-                    {
-                        if (!token.InnerExceptions.ContainsKey(token.Connection.GetHostAdress()))
-                            token.InnerExceptions.Add(token.Connection.GetHostAdress(), new List<Exception>());
-
-                        token.InnerExceptions[token.Connection.GetHostAdress()].Add(exc);
-                        ExecConn(token, true);
-                    }
-                    else
-                    {
-                        switch (decision.DecisionType)
-                        {
-                            case RetryDecision.RetryDecisionType.Rethrow:
-                                token.Complete(this, null, exc);
-                                return;
-                            case RetryDecision.RetryDecisionType.Retry:
-                                if (token.LongActionAc.IsCompleted)
-                                    return;
-                                token.Consistency = decision.RetryConsistencyLevel.HasValue ? decision.RetryConsistencyLevel.Value : token.Consistency;
-                                token.QueryRetries++;
-
-                                if (!token.InnerExceptions.ContainsKey(token.Connection.GetHostAdress()))
-                                    token.InnerExceptions.Add(token.Connection.GetHostAdress(), new List<Exception>());
-
-                                token.InnerExceptions[token.Connection.GetHostAdress()].Add(exc);
-                                ExecConn(token, false);
-                                return;
-                            default:
-                                token.Complete(this, null);
-                                return;
-                        }
-                    }
-                }
-            }
-            catch (Exception ex)
-            {
-                if (CassandraConnection.IsStreamRelatedException(ex))
-                {
-                    if (!token.InnerExceptions.ContainsKey(token.Connection.GetHostAdress()))
-                        token.InnerExceptions.Add(token.Connection.GetHostAdress(), new List<Exception>());
-                    token.InnerExceptions[token.Connection.GetHostAdress()].Add(ex);
-                    ExecConn(token, true);
-                }
-                else
-                    token.Complete(this, null, ex);
-            }
-        }
-
-        #region Query
-
-        class LongQueryToken : LongToken
-        {
-            public string CqlQuery;
-            public bool IsTracing;
-            public Stopwatch StartedAt;
-            override public void Connect(Session owner, bool moveNext, out int streamId)
-            {
-                StartedAt = Stopwatch.StartNew();
-                base.Connect(owner, moveNext, out streamId);
-            }
-
-            override public void Begin(Session owner, int streamId)
-            {
-                Connection.BeginQuery(streamId, CqlQuery, owner.ClbNoQuery, this, owner, Consistency, IsTracing);
-            }
-            override public void Process(Session owner, IAsyncResult ar, out object value)
-            {
-                value = owner.ProcessRowset(Connection.EndQuery(ar, owner));
-            }
-            override public void Complete(Session owner, object value, Exception exc = null)
-            {
-                try
-                {                    
-                    var ar = LongActionAc as AsyncResult<RowSet>;
-                    if (exc != null)
-                        ar.Complete(exc);
-                    else
-                    {
-	                    RowSet rowset = value as RowSet;
-						if(rowset==null)
-							rowset = new RowSet(null,owner,false);
-                        rowset.Info.SetTriedHosts(TriedHosts);
-                        rowset.Info.SetAchievedConsistency(Consistency);
-                        ar.SetResult(rowset);
-                        ar.Complete();
-					}
-                }
-                finally
-                {                    
-                    var ts = StartedAt.ElapsedTicks;
-                    CassandraCounters.IncrementCqlQueryCount();
-                    CassandraCounters.IncrementCqlQueryBeats((ts * 1000000000));                    
-                    CassandraCounters.UpdateQueryTimeRollingAvrg((ts * 1000000000) / Stopwatch.Frequency);
-                    CassandraCounters.IncrementCqlQueryBeatsBase();                    
-                }
-            }
-        }
-
-        internal IAsyncResult BeginQuery(string cqlQuery, AsyncCallback callback, object state, ConsistencyLevel consistency = ConsistencyLevel.Default, bool isTracing=false, Query query = null, object sender = null, object tag = null)
-        {
-            var longActionAc = new AsyncResult<RowSet>(-1, callback, state, this, "SessionQuery", sender, tag);
-            var token = new LongQueryToken() { Consistency = consistency, CqlQuery = cqlQuery, Query = query, LongActionAc = longActionAc, IsTracing = isTracing };
-
-            ExecConn(token, false);
-
-            return longActionAc;
-        }
-
-        internal RowSet EndQuery(IAsyncResult ar)
-        {
-            return AsyncResult<RowSet>.End(ar, this, "SessionQuery");
-        }
-
-        internal RowSet Query(string cqlQuery, ConsistencyLevel consistency = ConsistencyLevel.Default, bool isTracing = false, Query query = null)
-        {
-            return EndQuery(BeginQuery(cqlQuery, null, null, consistency,isTracing, query));
-        }
-
-        #endregion
-
-        #region Prepare
-
-        readonly ConcurrentDictionary<byte[], string> _preparedQueries = new ConcurrentDictionary<byte[], string>();
-
-
-        class LongPrepareQueryToken : LongToken
-        {
-            public string CqlQuery;
-            override public void Begin(Session owner, int streamId)
-            {
-                Connection.BeginPrepareQuery(streamId, CqlQuery, owner.ClbNoQuery, this, owner);
-            }
-            override public void Process(Session owner, IAsyncResult ar, out object value)
-            {
-                byte[] id;
-                RowSetMetadata metadata;
-                owner.ProcessPrepareQuery(Connection.EndPrepareQuery(ar, owner), out metadata, out id);
-                value = new KeyValuePair<RowSetMetadata, byte[]>(metadata, id);
-            }
-            override public void Complete(Session owner, object value, Exception exc = null)
-            {
-                var ar = LongActionAc as AsyncResult<KeyValuePair<RowSetMetadata, byte[]>>;
-                if (exc != null)
-                    ar.Complete(exc);
-                else
-                {
-                    var kv = (KeyValuePair<RowSetMetadata, byte[]>)value;
-                    ar.SetResult(kv);
-                    owner._preparedQueries.AddOrUpdate(kv.Value, CqlQuery, (k, o) => o);
-                    ar.Complete();
-                }
-            }
-        }
-
-        internal IAsyncResult BeginPrepareQuery(string cqlQuery, AsyncCallback callback, object state, object sender = null, object tag = null)
-        {
-            var longActionAc = new AsyncResult<KeyValuePair<RowSetMetadata, byte[]>>(-1, callback, state, this, "SessionPrepareQuery", sender, tag);
-            var token = new LongPrepareQueryToken() { Consistency = ConsistencyLevel.Default, CqlQuery = cqlQuery, LongActionAc = longActionAc };
-
-            ExecConn(token, false);
-
-            return longActionAc;
-        }
-
-        internal byte[] EndPrepareQuery(IAsyncResult ar, out RowSetMetadata metadata)
-        {
-            var longActionAc = ar as AsyncResult<KeyValuePair<RowSetMetadata, byte[]>>;
-            var ret = AsyncResult<KeyValuePair<RowSetMetadata, byte[]>>.End(ar, this, "SessionPrepareQuery");
-            metadata = ret.Key;
-            return ret.Value;
-        }
-
-        internal byte[] PrepareQuery(string cqlQuery, out RowSetMetadata metadata)
-        {
-            var ar = BeginPrepareQuery(cqlQuery, null, null, null);
-            return EndPrepareQuery(ar, out metadata);
-        }
-
-
-        #endregion
-
-        #region ExecuteQuery
-
-        class LongExecuteQueryToken : LongToken
-        {
-            public byte[] Id;
-            public string cql;
-            public RowSetMetadata Metadata;
-            public object[] Values;
-            public bool IsTracinig;
-            public Stopwatch StartedAt;
-
-            override public void Connect(Session owner, bool moveNext, out int streamId)
-            {
-                StartedAt = Stopwatch.StartNew();
-                base.Connect(owner, moveNext, out streamId);
-            }
-            
-            override public void Begin(Session owner,int streamId)
-            {
-                Connection.BeginExecuteQuery(streamId, Id, cql, Metadata, Values, owner.ClbNoQuery, this, owner, Consistency, IsTracinig);
-            }
-            override public void Process(Session owner, IAsyncResult ar, out object value)
-            {
-                value = owner.ProcessRowset(Connection.EndExecuteQuery(ar, owner));
-            }
-            override public void Complete(Session owner, object value, Exception exc = null)
-            {
-                try
-                {
-                    var ar = LongActionAc as AsyncResult<RowSet>;
-                    if (exc != null)
-                        ar.Complete(exc);
-                    else
-                    {
-                        RowSet rowset = value as RowSet;
-                        if (rowset == null)
-                            rowset = new RowSet(null, owner, false);
-                        rowset.Info.SetTriedHosts(TriedHosts);
-                        rowset.Info.SetAchievedConsistency(Consistency);
-                        ar.SetResult(rowset);
-                        ar.Complete();
-                    }
-                }
-                finally
-                {
-                    var ts = StartedAt.ElapsedTicks;
-                    CassandraCounters.IncrementCqlQueryCount();
-                    CassandraCounters.IncrementCqlQueryBeats((ts * 1000000000));
-                    CassandraCounters.UpdateQueryTimeRollingAvrg((ts * 1000000000) / Stopwatch.Frequency);
-                    CassandraCounters.IncrementCqlQueryBeatsBase();
-                }
-            }
-        }
-
-        internal IAsyncResult BeginExecuteQuery(byte[] id, RowSetMetadata metadata, object[] values, AsyncCallback callback, object state, ConsistencyLevel consistency = ConsistencyLevel.Default, Query query = null, object sender = null, object tag = null, bool isTracing=false)
-        {
-            var longActionAc = new AsyncResult<RowSet>(-1, callback, state, this, "SessionExecuteQuery", sender, tag);
-            var token = new LongExecuteQueryToken() { Consistency = consistency, Id = id, cql= _preparedQueries[id], Metadata = metadata, Values = values, Query = query, LongActionAc = longActionAc, IsTracinig = isTracing};
-
-            ExecConn(token, false);
-
-            return longActionAc;
-        }
-
-        internal RowSet EndExecuteQuery(IAsyncResult ar)
-        {
-            var longActionAc = ar as AsyncResult<RowSet>;
-            return AsyncResult<RowSet>.End(ar, this, "SessionExecuteQuery");
-        }
-
-        internal RowSet ExecuteQuery(byte[] id, RowSetMetadata metadata, object[] values, ConsistencyLevel consistency = ConsistencyLevel.Default, Query query = null, bool isTracing=false)
-        {
-            var ar = BeginExecuteQuery(id,metadata,values, null, null, consistency, query, isTracing);
-            return EndExecuteQuery(ar);
-        }
-
-        #endregion
-
-        internal const long MaxSchemaAgreementWaitMs = 10000;
-        internal const string SelectSchemaPeers = "SELECT peer, rpc_address, schema_version FROM system.peers";
-        internal const string SelectSchemaLocal = "SELECT schema_version FROM system.local WHERE key='local'";
-        internal static IPAddress bindAllAddress = new IPAddress(new byte[4]);
-
-
-        public void WaitForSchemaAgreement(RowSet rs)
-        {
-            WaitForSchemaAgreement(rs.Info.QueriedHost);
-        }
-
-        public bool WaitForSchemaAgreement(IPAddress forHost)
-        {
-            var start = DateTimeOffset.Now;
-            long elapsed = 0;
-            while (elapsed < MaxSchemaAgreementWaitMs)
-            {
-                var versions = new HashSet<Guid>();
-
-                int streamId1;
-                int streamId2;
-                CassandraConnection connection;
-                {
-                    var localhost = _cluster.Metadata.GetHost(forHost);
-                    var iterLiof = new List<Host>() { localhost }.GetEnumerator();
-                    iterLiof.MoveNext();
-                    List<IPAddress> tr = new List<IPAddress>();
-                    Dictionary<IPAddress, List<Exception>> exx = new Dictionary<IPAddress, List<Exception>>();
-
-                    connection = Connect(iterLiof, tr, exx, out streamId1);
-                    while (true)
-                    {
-                        try
-                        {
-                            streamId2 = connection.AllocateStreamId();
-                            break;
-                        }
-                        catch (CassandraConnection.StreamAllocationException)
-                        {
-                            Thread.Sleep(100);
-                        }
-                    }
-                }
-                {
-
-                    using (var outp = connection.Query(streamId1, SelectSchemaPeers, ConsistencyLevel.Default, false))
-                    {
-                        if (outp is OutputRows)
-                        {
-                            var rowset = new RowSet((outp as OutputRows), null, false);
-                            foreach (var row in rowset.GetRows())
-                            {
-                                if (row.IsNull("rpc_address") || row.IsNull("schema_version"))
-                                    continue;
-
-                                var rpc = row.GetValue<IPEndPoint>("rpc_address").Address;
-                                if (rpc.Equals(bindAllAddress))
-                                {
-                                    if (!row.IsNull("peer"))
-                                        rpc = row.GetValue<IPEndPoint>("peer").Address;
-                                }
-
-                                Host peer = _cluster.Metadata.GetHost(rpc);
-                                if (peer != null && peer.IsConsiderablyUp)
-                                    versions.Add(row.GetValue<Guid>("schema_version"));
-                            }
-                        }
-                    }
-                }
-
-                {
-                    using (var outp = connection.Query(streamId2, SelectSchemaLocal, ConsistencyLevel.Default, false))
-                    {
-                        if (outp is OutputRows)
-                        {
-                            var rowset = new RowSet((outp as OutputRows), null, false);
-                            // Update cluster name, DC and rack for the one node we are connected to
-                            foreach (var localRow in rowset.GetRows())
-                                if (!localRow.IsNull("schema_version"))
-                                {
-                                    versions.Add(localRow.GetValue<Guid>("schema_version"));
-                                    break;
-                                }
-                        }
-                    }
-                }
-
-
-                if (versions.Count <= 1)
-                    return true;
-
-                // let's not flood the node too much
-                Thread.Sleep(200);
-                elapsed = (long)(DateTimeOffset.Now - start).TotalMilliseconds;
-            }
-
-            return false;
-        }
-
-#if ERRORINJECTION
-        public void SimulateSingleConnectionDown()
-        {
-            if (_connectionPool.Count > 0)
-            {
-                var endpoints = new List<IPAddress>(_connectionPool.Keys);
-                var hostidx = StaticRandom.Instance.Next(endpoints.Count);
-                var endpoint = endpoints[hostidx];
-                ConcurrentDictionary<Guid, CassandraConnection> pool;
-                if (_connectionPool.TryGetValue(endpoint, out pool))
-                {
-                    var items = new List<Guid>(pool.Keys);
-                    if (items.Count == 0)
-                        return;
-                    var conidx = StaticRandom.Instance.Next(items.Count);
-                    var k = items[conidx];
-                    CassandraConnection con;
-                    if (pool.TryGetValue(k, out con))
-                        con.KillSocket();
-                }
-            }
-        }
-#endif
-    }
-
-    public static class ReplicationStrategies
-    {
-        public const string NetworkTopologyStrategy = "NetworkTopologyStrategy";
-        public const string SimpleStrategy = "SimpleStrategy";
-
-
-        /// <summary>
-        ///  Returns replication property for SimpleStrategy.
-        /// </summary>        
-        /// <param name="replication_factor">Replication factor for the whole cluster.</param>
-        /// <returns>a dictionary of replication property sub-options.</returns>         
-        public static Dictionary<string, string> CreateSimpleStrategyReplicationProperty(int replication_factor)
-        {
-            return new Dictionary<string, string> { { "class", SimpleStrategy }, { "replication_factor", replication_factor.ToString() } };
-        }
-
-
-        /// <summary>
-        ///  Returns replication property for NetworkTopologyStrategy.
-        /// </summary>        
-        /// <param name="datacenters_replication_factors">Dictionary in which key is the name of a data-center,
-        /// value is a replication factor for that data-center.</param>
-        /// <returns>a dictionary of replication property sub-options.</returns>         
-        public static Dictionary<string, string> CreateNetworkTopologyStrategyReplicationProperty(Dictionary<string, int> datacenters_replication_factors)
-        {
-            Dictionary<string, string> result = new Dictionary<string, string> { { "class", NetworkTopologyStrategy } };
-            if (datacenters_replication_factors.Count > 0)
-                foreach (var datacenter in datacenters_replication_factors)
-                    result.Add(datacenter.Key, datacenter.Value.ToString());
-            return result;
-        }
-
-
-        /// <summary>
-        ///  Returns replication property for other replication strategy. 
-        ///  Use it only if there is no dedicated method that creates replication property for specified replication strategy.
-        /// </summary>
-        /// <param name="strategy_class">Name of replication strategy.</param>
-        /// <param name="sub_options">Dictionary in which key is the name of sub-option,
-        /// value is a value for that sub-option.</param>
-        /// <returns>a dictionary of replication property sub-options.</returns>         
-        public static Dictionary<string, string> CreateReplicationProperty(string strategy_class, Dictionary<string, string> sub_options)
-        {
-            Dictionary<string, string> result = new Dictionary<string, string> { { "class", strategy_class } };
-            if (sub_options.Count > 0)
-                foreach (var elem in sub_options)
-                    result.Add(elem.Key, elem.Value);
-            return result;
-        }
-    }
-
-}
->>>>>>> 89de1dbb
+}