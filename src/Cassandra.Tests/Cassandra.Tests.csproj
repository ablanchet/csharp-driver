--- conflicted
+++ resolved
@@ -106,11 +106,8 @@
     <Compile Include="Properties\AssemblyInfo.cs" />
     <Compile Include="ResponseFrameTest.cs" />
     <Compile Include="RowSetUnitTests.cs" />
-<<<<<<< HEAD
+    <Compile Include="SessionUnitTests.cs" />
     <Compile Include="StatementTests.cs" />
-=======
-    <Compile Include="SessionUnitTests.cs" />
->>>>>>> 6e979acd
     <Compile Include="TestHelper.cs" />
     <Compile Include="ThreadPerTaskScheduler.cs" />
     <Compile Include="TimeUuidTests.cs" />
