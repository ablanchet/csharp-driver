--- conflicted
+++ resolved
@@ -33,12 +33,6 @@
         ISession _session = null;
         ITestCluster _testCluster = null;
 
-<<<<<<< HEAD
-        [TestFixtureSetUp]
-        public void SetupFixture()
-        {
-            _session = TestClusterManager.GetTestCluster(1).Session;
-=======
         [SetUp]
         public void SetupTest()
         {
@@ -47,17 +41,12 @@
                 _testCluster = TestClusterManager.GetTestCluster(1);
                 _session = _testCluster.Session;
             }
->>>>>>> 0dfca473
         }
 
         [Test]
         [TestCassandraVersion(2, 0)]
         public void QueryBinding()
         {
-<<<<<<< HEAD
-            var tableName = CreateSimpleTableAndInsert(0);
-            _session.Execute(new SimpleStatement(string.Format("INSERT INTO {0}(id, label) VALUES(?, ?)", tableName), Guid.NewGuid(), "label"));
-=======
             string tableName = CreateSimpleTableAndInsert(0);
             var sst = new SimpleStatement(string.Format("INSERT INTO {0}(id, label) VALUES(?, ?)", tableName));
             _session.Execute(sst.Bind(new object[] { Guid.NewGuid(), "label" }));
@@ -184,7 +173,6 @@
 
             var allTheRowsPaged = rsWithPaging.ToList();
             Assert.AreEqual(0, allTheRowsPaged.Count);
->>>>>>> 0dfca473
         }
 
         [Test]
