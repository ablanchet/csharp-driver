--- conflicted
+++ resolved
@@ -57,16 +57,12 @@
         /// <summary>
         ///  Gets the node address.
         /// </summary>
-        public IPAddress Address { get; private set; }
+        public IPEndPoint Address { get; private set; }
 
         /// <summary>
         /// Tokens assigned to the host
         /// </summary>
-<<<<<<< HEAD
-        public IPEndPoint Address { get; private set; }
-=======
         internal IEnumerable<string> Tokens { get; set; }
->>>>>>> 05b2b72e
 
         /// <summary>
         ///  Gets the name of the datacenter this host is part of. The returned
